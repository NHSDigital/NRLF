import http from "k6/http";
<<<<<<< HEAD
import { ALL_POINTER_TYPES, ODS_CODE } from "../constants.js";
=======
import {
  POINTER_TYPES,
  ODS_CODE,
  NHS_NUMBERS,
  POINTER_IDS,
  POINTER_DOCUMENTS,
  POINTERS_TO_DELETE,
} from "../constants.js";
import { check } from "k6";
import { randomItem } from "https://jslib.k6.io/k6-utils/1.2.0/index.js";
import { crypto } from "k6/experimental/webcrypto";
import { createRecord } from "../setup.js";
>>>>>>> fff7efed

function getBaseURL() {
  return `https://${__ENV.HOST}/producer/DocumentReference`;
}

function getHeaders(odsCode = ODS_CODE) {
  return {
    "Content-Type": "application/fhir+json",
    "NHSD-Connection-Metadata": JSON.stringify({
      "nrl.ods-code": odsCode,
      "nrl.pointer-types": POINTER_TYPES.map(
        (type) => `http://snomed.info/sct|${type}`
      ),
    }),
    "NHSD-Client-RP-Details": JSON.stringify({
      "developer.app.name": "K6PerformanceTest",
      "developer.app.id": "K6PerformanceTest",
    }),
  };
}

export function createDocumentReference() {
  const nhsNumber = randomItem(NHS_NUMBERS);
  const pointerType = randomItem(POINTER_TYPES);
  const record = createRecord(nhsNumber, pointerType);

  const res = http.post(getBaseURL(), JSON.stringify(record), {
    headers: getHeaders(),
  });

  check(res, { "create status is 201": (r) => r.status === 201 });

  if (res.status !== 201) {
    console.warn(
      `Failed to create record: ${res.status}: ${
        JSON.parse(res.body).issue[0].diagnostics
      }`
    );
  }
}

export function readDocumentReference() {
  const id = randomItem(POINTER_IDS);

  const res = http.get(`${getBaseURL()}/${id}`, { headers: getHeaders() });

  check(res, { "status is 200": (r) => r.status === 200 });
}

export function updateDocumentReference() {
  const id = randomItem(POINTER_IDS);
  const document = POINTER_DOCUMENTS[id];

  document.content[0].attachment.url = "https://example.com/k6-updated-url.pdf";

  const res = http.put(`${getBaseURL()}/${id}`, JSON.stringify(document), {
    headers: getHeaders(),
  });

  check(res, { "status is 200": (r) => r.status === 200 });
}

export function deleteDocumentReference() {
  const id = randomItem(POINTERS_TO_DELETE);

  const res = http.del(`${getBaseURL()}/${id}`, null, {
    headers: getHeaders(),
  });

  check(res, { "delete status is 200": (r) => r.status === 200 });
}

export function upsertDocumentReference() {
  const nhsNumber = randomItem(NHS_NUMBERS);
  const pointerType = randomItem(POINTER_TYPES);
  const record = createRecord(nhsNumber, pointerType);

  record.id = `k6perf-${crypto.randomUUID()}`;

  const res = http.post(getBaseURL(), JSON.stringify(record), {
    headers: getHeaders(),
  });

  check(res, { "create status is 201": (r) => r.status === 201 });

  if (res.status !== 201) {
    console.warn(
      `Failed to create record: ${res.status}: ${
        JSON.parse(res.body).issue[0].diagnostics
      }`
    );
  }
}

export function searchDocumentReference() {
  const nhsNumber = randomItem(NHS_NUMBERS);
  const pointerType = randomItem(POINTER_TYPES);

  const identifier = encodeURIComponent(
    `https://fhir.nhs.uk/Id/nhs-number|${nhsNumber}`
  );
  const type = encodeURIComponent(`http://snomed.info/sct|${pointerType}`);

  const url = `${getBaseURL()}?subject:identifier=${identifier}&type=${type}`;

  const res = http.get(url, {
    headers: getHeaders(),
  });

  check(res, { "status is 200": (r) => r.status === 200 });

  if (res.status !== 200) {
    console.log(
      `Search failed with ${res.status}: ${JSON.stringify(res.body)}`
    );
  }
}

export function searchPostDocumentReference() {
  const nhsNumber = randomItem(NHS_NUMBERS);
  const pointerType = randomItem(POINTER_TYPES);

  const body = JSON.stringify({
    "subject:identifier": `https://fhir.nhs.uk/Id/nhs-number|${nhsNumber}`,
    type: `http://snomed.info/sct|${pointerType}`,
  });

  const res = http.post(`${getBaseURL()}/_search`, body, {
    headers: getHeaders(),
  });

  check(res, { "status is 200": (r) => r.status === 200 });

  if (res.status !== 200) {
    console.log(
      `Search failed with ${res.status}: ${JSON.stringify(res.body)}`
    );
  }
}<|MERGE_RESOLUTION|>--- conflicted
+++ resolved
@@ -1,7 +1,4 @@
 import http from "k6/http";
-<<<<<<< HEAD
-import { ALL_POINTER_TYPES, ODS_CODE } from "../constants.js";
-=======
 import {
   POINTER_TYPES,
   ODS_CODE,
@@ -14,7 +11,6 @@
 import { randomItem } from "https://jslib.k6.io/k6-utils/1.2.0/index.js";
 import { crypto } from "k6/experimental/webcrypto";
 import { createRecord } from "../setup.js";
->>>>>>> fff7efed
 
 function getBaseURL() {
   return `https://${__ENV.HOST}/producer/DocumentReference`;
