resource "aws_route53_zone" "test-qa-ns" {
<<<<<<< HEAD
  name = "api.record-locator.qa.national.nhs.uk"
=======
  name = "qa.record-locator.national.nhs.uk"
}

resource "aws_route53_zone" "NEW_test-int-ns" {
  name = "int.record-locator.national.nhs.uk"
>>>>>>> 09d1298b
}

resource "aws_route53_zone" "test-int-ns" {
  name = "api.record-locator.int.national.nhs.uk"
}

<<<<<<< HEAD
=======
resource "aws_route53_zone" "NEW_test-ref-ns" {
  name = "ref.record-locator.national.nhs.uk"
}

>>>>>>> 09d1298b
resource "aws_route53_zone" "test-ref-ns" {
  name = "api.record-locator.ref.national.nhs.uk"
}<|MERGE_RESOLUTION|>--- conflicted
+++ resolved
@@ -1,26 +1,19 @@
 resource "aws_route53_zone" "test-qa-ns" {
-<<<<<<< HEAD
-  name = "api.record-locator.qa.national.nhs.uk"
-=======
   name = "qa.record-locator.national.nhs.uk"
 }
 
 resource "aws_route53_zone" "NEW_test-int-ns" {
   name = "int.record-locator.national.nhs.uk"
->>>>>>> 09d1298b
 }
 
 resource "aws_route53_zone" "test-int-ns" {
   name = "api.record-locator.int.national.nhs.uk"
 }
 
-<<<<<<< HEAD
-=======
 resource "aws_route53_zone" "NEW_test-ref-ns" {
   name = "ref.record-locator.national.nhs.uk"
 }
 
->>>>>>> 09d1298b
 resource "aws_route53_zone" "test-ref-ns" {
   name = "api.record-locator.ref.national.nhs.uk"
 }