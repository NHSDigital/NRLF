import json
from datetime import datetime as dt

from nhs_number import is_valid as is_valid_nhs_number
<<<<<<< HEAD
from nrlf.core.constants import (
    CUSTODIAN_SEPARATOR,
    ID_SEPARATOR,
    NHS_NUMBER_SYSTEM_URL,
    VALID_SOURCES,
)
=======
from pydantic import ValidationError

from nrlf.core.constants import CUSTODIAN_SEPARATOR, ID_SEPARATOR, VALID_SOURCES
>>>>>>> 04f90f61
from nrlf.core.errors import (
    AuthenticationError,
    DocumentReferenceValidationError,
    DuplicateKeyError,
    FhirValidationError,
    InconsistentProducerId,
    InvalidTupleError,
    MalformedProducerId,
)
from nrlf.producer.fhir.r4.model import (
    CodeableConcept,
    DocumentReference,
    Identifier,
    RequestQueryType,
)


def _get_tuple_components(tuple: str, separator: str) -> tuple[str, str]:
    try:
        a, b = tuple.split(separator, 1)
    except ValueError:
        raise InvalidTupleError(
            f"Input is not composite of the form a{separator}b: {tuple}"
        ) from None
    return a, b


def generate_producer_id(id: str, producer_id: str) -> str:
    if producer_id:
        raise ValueError(
            "producer_id should not be passed to DocumentPointer; "
            "it will be extracted from id."
        )
    return _get_tuple_components(tuple=id, separator=ID_SEPARATOR)


def create_document_type_tuple(document_type: CodeableConcept):
    try:
        (coding,) = document_type.coding
    except ValueError:
        n = len(document_type.coding)
        raise ValueError(
            f"Expected exactly one item in DocumentReference.type.coding, got {n}"
        ) from None
    return f"{coding.system}|{coding.code}"


def validate_nhs_number(nhs_number: str):
    if not is_valid_nhs_number(nhs_number):
        raise ValueError(f"Not a valid NHS Number: {nhs_number}")


def validate_tuple(tuple: str, separator: str):
    _get_tuple_components(tuple=tuple, separator=separator)


def validate_source(source: str):
    if source not in VALID_SOURCES:
        raise ValueError(f"Not a source: {source}. Expected one of {VALID_SOURCES}.")


def validate_timestamp(date: str):
    _date = date[:-1] if date.endswith("Z") else date
    try:
        dt.fromisoformat(_date)
    except ValueError:
        raise ValueError(f"Not a valid ISO date: {date}") from None


def requesting_application_is_not_authorised(
    requesting_application_id, authenticated_application_id
):
    return requesting_application_id != authenticated_application_id


def validate_document_reference_string(fhir_json: str):
    try:
        DocumentReference(**json_loads(fhir_json))
    except (ValidationError, ValueError):
        raise DocumentReferenceValidationError(
            "There was a problem retrieving the document pointer"
        ) from None


def validate_type_system(type: RequestQueryType, pointer_types: list[str]):
    if type is not None:
        type_system = type.__root__.split("|", 1)[0]

        pointer_type_systems = map(
            lambda pointer_type: pointer_type.split("|", 1)[0], pointer_types
        )

        for pointer_type_system in pointer_type_systems:
            if type_system == pointer_type_system:
                return

        raise AuthenticationError(
            f"The provided system type value - {type_system} - does not match the allowed types"
        )


def validate_subject_identifier_system(subject_identifier: Identifier):
    if subject_identifier.system != NHS_NUMBER_SYSTEM_URL:
        raise FhirValidationError("Input FHIR JSON has an invalid subject:identifier")


def dict_raise_on_duplicates(list_of_pairs):
    checked_pairs = {}
    for k, v in list_of_pairs:
        if k in checked_pairs:
            raise DuplicateKeyError("Duplicate key: %r" % (k,))
        checked_pairs[k] = v
    return checked_pairs


def json_loads(json_string):
    return json.loads(json_string, object_pairs_hook=dict_raise_on_duplicates)


def validate_producer_id(
    producer_id: str, custodian_id: str, custodian_suffix: str = None
):
    if custodian_suffix:
        if producer_id.split(CUSTODIAN_SEPARATOR) != (custodian_id, custodian_suffix):
            raise MalformedProducerId(
                f"Producer ID {producer_id} (extracted from '{id}') is not correctly formed. "
                "It is expected to be composed in the form '<custodian_id>.<custodian_suffix>'"
            )
    else:
        if producer_id != custodian_id:
            raise InconsistentProducerId(
                f"Producer ID {producer_id} (extracted from '{id}') "
                "does not match the Custodian ID."
            )


def split_custodian_id(custodian_id: str) -> dict:
    custodian_id_suffix = None
    try:
        custodian_id, custodian_id_suffix = custodian_id.split(CUSTODIAN_SEPARATOR)
    except ValueError:
        pass
    return custodian_id, custodian_id_suffix<|MERGE_RESOLUTION|>--- conflicted
+++ resolved
@@ -2,18 +2,14 @@
 from datetime import datetime as dt
 
 from nhs_number import is_valid as is_valid_nhs_number
-<<<<<<< HEAD
+from pydantic import ValidationError
+
 from nrlf.core.constants import (
     CUSTODIAN_SEPARATOR,
     ID_SEPARATOR,
     NHS_NUMBER_SYSTEM_URL,
     VALID_SOURCES,
 )
-=======
-from pydantic import ValidationError
-
-from nrlf.core.constants import CUSTODIAN_SEPARATOR, ID_SEPARATOR, VALID_SOURCES
->>>>>>> 04f90f61
 from nrlf.core.errors import (
     AuthenticationError,
     DocumentReferenceValidationError,
