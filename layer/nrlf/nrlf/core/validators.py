import json
from datetime import datetime as dt

from nhs_number import is_valid as is_valid_nhs_number
from nrlf.core.constants import ID_SEPARATOR, VALID_SOURCES
from nrlf.core.errors import (
    AuthenticationError,
    DocumentReferenceValidationError,
    FhirValidationError,
    InvalidTupleError,
)
from nrlf.legacy.constants import NHS_NUMBER_SYSTEM_URL
from nrlf.legacy.model import Identifier
from nrlf.producer.fhir.r4.model import (
    CodeableConcept,
    DocumentReference,
    RequestQueryType,
)
from pydantic import ValidationError


def _get_tuple_components(tuple: str, separator: str) -> tuple[str, str]:
    try:
        a, b = tuple.split(separator, 1)
    except ValueError:
        raise InvalidTupleError(
            f"Input is not composite of the form a{separator}b: {tuple}"
        ) from None
    return a, b


def generate_producer_id(id: str, producer_id: str) -> str:
    if producer_id:
        raise ValueError(
            "producer_id should not be passed to DocumentPointer; "
            "it will be extracted from id."
        )
    producer_id, _ = _get_tuple_components(tuple=id, separator=ID_SEPARATOR)
    return producer_id


def create_document_type_tuple(document_type: CodeableConcept):
    try:
        (coding,) = document_type.coding
    except ValueError:
        n = len(document_type.coding)
        raise ValueError(
            f"Expected exactly one item in DocumentReference.type.coding, got {n}"
        ) from None
    return f"{coding.system}|{coding.code}"


def validate_nhs_number(nhs_number: str):
    if not is_valid_nhs_number(nhs_number):
        raise ValueError(f"Not a valid NHS Number: {nhs_number}")


def validate_tuple(tuple: str, separator: str):
    _get_tuple_components(tuple=tuple, separator=separator)


def validate_source(source: str):
    if source not in VALID_SOURCES:
        raise ValueError(f"Not a source: {source}. Expected one of {VALID_SOURCES}.")


def validate_timestamp(date: str):
    _date = date[:-1] if date.endswith("Z") else date
    try:
        dt.fromisoformat(_date)
    except ValueError:
        raise ValueError(f"Not a valid ISO date: {date}") from None


def requesting_application_is_not_authorised(
    requesting_application_id, authenticated_application_id
):
    return requesting_application_id != authenticated_application_id


def validate_document_reference_string(fhir_json: str):
    try:
        DocumentReference(**json.loads(fhir_json))
    except (ValidationError, ValueError):
        raise DocumentReferenceValidationError(
            "There was a problem retrieving the document pointer"
        ) from None


def validate_type_system(type: RequestQueryType, pointer_types: list[str]):
    if type is not None:
        type_system = type.__root__.split("|", 1)[0]

        pointer_type_systems = map(
            lambda pointer_type: pointer_type.split("|", 1)[0], pointer_types
        )

        for pointer_type_system in pointer_type_systems:
            if type_system == pointer_type_system:
                return

<<<<<<< HEAD
        raise RequestValidationError(
            f"The provided query system type value - {type_system} - does not match the allowed types"
=======
        raise AuthenticationError(
            f"The provided system type value - {type_system} - does not match the allowed types"
>>>>>>> dcf06204
        )


def validate_subject_identifier_system(subject_identifier: Identifier):
    if subject_identifier.system != NHS_NUMBER_SYSTEM_URL:
        raise FhirValidationError("Input FHIR JSON has an invalid subject:identifier")<|MERGE_RESOLUTION|>--- conflicted
+++ resolved
@@ -99,13 +99,8 @@
             if type_system == pointer_type_system:
                 return
 
-<<<<<<< HEAD
-        raise RequestValidationError(
-            f"The provided query system type value - {type_system} - does not match the allowed types"
-=======
         raise AuthenticationError(
             f"The provided system type value - {type_system} - does not match the allowed types"
->>>>>>> dcf06204
         )
 
 
