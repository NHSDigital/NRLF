--- conflicted
+++ resolved
@@ -8,23 +8,16 @@
     EMPTY_VALUES,
     ID_SEPARATOR,
     JSON_TYPES,
-<<<<<<< HEAD
+    ODS_SYSTEM,
     REQUIRED_CREATE_FIELDS,
-=======
-    ODS_SYSTEM,
->>>>>>> 58f8f545
     Source,
 )
 from nrlf.core.errors import (
     FhirValidationError,
-<<<<<<< HEAD
     MissingRequiredFieldForCreate,
     NextPageTokenValidationError,
     ProducerCreateValidationError,
-=======
-    NextPageTokenValidationError,
     RequestValidationError,
->>>>>>> 58f8f545
 )
 from nrlf.core.model import DocumentPointer, PaginatedResponse
 from nrlf.legacy.constants import LEGACY_SYSTEM, LEGACY_VERSION, NHS_NUMBER_SYSTEM_URL
@@ -132,20 +125,19 @@
         raise FhirValidationError("Input FHIR JSON has additional non-FHIR fields.")
 
 
-<<<<<<< HEAD
 def validate_required_create_fields(request_body_json):
     for field in REQUIRED_CREATE_FIELDS:
         if field not in request_body_json:
             raise MissingRequiredFieldForCreate(
                 f"The required field {field} is missing"
             )
-=======
+
+
 def validate_custodian_system(fhir_strict_model: StrictDocumentReference):
     if fhir_strict_model.custodian.identifier.system != ODS_SYSTEM:
         raise RequestValidationError(
             "Provided custodian identifier system is not the ODS system"
         )
->>>>>>> 58f8f545
 
 
 def create_document_pointer_from_fhir_json(
@@ -180,11 +172,8 @@
         input_fhir_json=fhir_json,
         output_fhir_json=fhir_strict_model.dict(exclude_none=True),
     )
-<<<<<<< HEAD
-=======
     validate_custodian_system(fhir_strict_model)
     _strip_empty_json_paths(json=fhir_json, raise_on_discovery=True)
->>>>>>> 58f8f545
     return fhir_strict_model
 
 
