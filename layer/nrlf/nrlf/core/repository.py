from enum import Enum
from functools import reduce, wraps
from typing import Generic, Iterator, TypeVar, Union

from botocore.exceptions import ClientError
from lambda_utils.logging import log_action
from pydantic import BaseModel
from pydantic.error_wrappers import ValidationError

from nrlf.consumer.fhir.r4.model import RequestQueryCustodian
from nrlf.core.errors import (
    DuplicateError,
    DynamoDbError,
    ItemNotFound,
    SupersedeError,
    TooManyItemsError,
)
from nrlf.core.model import DynamoDbModel, PaginatedResponse
from nrlf.core.transform import (
    transform_evaluation_key_to_next_page_token,
    transform_next_page_token_to_start_key,
)
from nrlf.core.types import DynamoDbClient, DynamoDbResponse
from nrlf.producer.fhir.r4.model import RequestQueryType

from .decorators import deprecated

PydanticModel = TypeVar("PydanticModel", bound=BaseModel)

MAX_TRANSACT_ITEMS = 100
PAGE_ITEM_LIMIT = 20
COUNT_ITEM_LIMIT = 100  # Larger paging size for _count endpoint for performance
ATTRIBUTE_EXISTS_PK = "attribute_exists(pk)"
ATTRIBUTE_NOT_EXISTS_PK = "attribute_not_exists(pk)"
CONDITION_CHECK_CODES = [
    "ConditionalCheckFailedException",
    "TransactionCanceledException",
    "ValidationException",
]


class LogReference(Enum):
    REPOSITORY001 = "Checking if record is valid"
    REPOSITORY002 = "Querying document"


class CorruptItem(Exception):
    pass


def _strip_none(d: dict) -> dict:
    if d is None:
        return None
    return {k: v for (k, v) in d.items() if v is not None}


def custodian_filter(custodian_identifier: RequestQueryCustodian):
    if custodian_identifier is not None:
        return custodian_identifier.__root__.split("|", 1)[1]
    return None


def type_filter(type_identifier: RequestQueryType, pointer_types):
    if type_identifier is not None:
        return [type_identifier.__root__]
    return pointer_types


def _handle_dynamodb_errors(
    function, conditional_check_error_message: str = "", error_type=DynamoDbError
):
    @wraps(function)
    def wrapper(*args, **kwargs):
        try:
            return function(*args, **kwargs)
        except ClientError as error:
            error_code = error.response["Error"]["Code"]
            if error_code in CONDITION_CHECK_CODES:
                raise error_type(
                    f"Condition check failed - {conditional_check_error_message or error_code}"
                )
            raise Exception(f"There was an error with the database: {error}")

    return wrapper


@log_action(log_reference=LogReference.REPOSITORY001, log_fields=["item"])
def _is_record_valid(item_type: type[DynamoDbModel], item: dict):
    try:
        return item_type(**item)
    except (ValueError, ValidationError):
        raise CorruptItem(
            f"Cannot parse '{item_type.__name__}' - this item may be corrupt. "
            f"Skipping failed item: {item}"
        )


def _keys(pk, sk, pk_name="pk", sk_name="sk"):
    keys = {pk_name: {"S": f"{pk}"}}
    if sk is not None:
        keys[sk_name] = {"S": f"{sk}"}
    return keys


NoneType = type(None)
DYNAMODB_ENCODE_LOOKUP = {
    bool: "B",
    str: "S",
    int: "N",
    float: "N",
    dict: "M",
    list: "L",
    NoneType: "NULL",
}


def _encode(v: any) -> dict:
    """
    encodes a value into dynamodb object

    e.g. 123 -> { "N": 123 }
    """
    k = DYNAMODB_ENCODE_LOOKUP[type(v)]
    if k == "NULL":
        return {"NULL": True}
    if k == "M":
        return {"M": {kk: _encode(vv) for (kk, vv) in v.items()}}
    return {k: v}


def _decode_dict(node: dict[str, any]) -> dict[str, any]:
    """
    recursively decodes a dynamodb map
    """
    return {k: _decode(v) for (k, v) in node["M"].items()}


def _decode_list(node) -> list[any]:
    """
    recursively decodes a dynamodb list
    """
    return [_decode(v) for v in node["L"]]


def _decode_number(node) -> Union[int, float]:
    """
    Tries to maintain integer precision by guessing
    """
    f = float(node["N"])
    i = int(f)
    return i if i == f else f


DYNAMODB_DECODE_LOOKUP = {
    "NULL": lambda _: None,
    "B": lambda node: bool(node["B"]),
    "S": lambda node: str(node["S"]),
    "N": _decode_number,
    "M": _decode_dict,
    "L": _decode_list,
}


def _decode(node: dict) -> any:
    """
    decodes a dynamodb object into a value

    e.g. {"N":123} -> 123
    """
    key = "".join(node.keys()).upper()
    fn = DYNAMODB_DECODE_LOOKUP[key]
    if fn:
        return fn(node)
    raise Exception(f"Unhandled DynamoDb type: {key}")


def _key_condition_expression(d: dict) -> str:
    """
    Used to generate the 'KeyConditionExpression' parameter in dynamodb queries.
    It delivers a simpler interface by reducing the number of operators to
    'AND', '=' and 'in' as those are the only ones we use.

    { "foo": 123, "bar": "green" } -> "foo = :foo" AND bar = :bar"
    """
    return " AND ".join([f"{k} = :{k}" for (k, v) in d.items() if f"{v}" != "None"])


def _filter_expression(d: dict) -> str:
    """
    Used to generate the 'FilterExpression' parameter in dynamodb queries.  It
    delivers a simpler interface by reducing the the number of operators to
    'AND', '=' and 'in' as those are the only ones we use.

    { "foo": 123, "bar": "green" } -> "#foo = :foo AND #bar = :bar"
    """

    def _item(key: str, value: any) -> str:
        if type(value) == list:
            items = ", ".join([f":{key}_{ix}" for ix in range(1, len(value) + 1)])
            return f"#{key} in ({items})"
        return f"#{key} = :{key}"

    return " AND ".join([_item(k, v) for (k, v) in d.items()])


def _expression_attribute_names(d: dict) -> dict:
    """
    Used to generate the 'ExpressionAttributeNames' parameter in dynamodb
    queries.

    { "foo": "123", "bar": "green" } -> { "#foo": "foo", "#bar": "bar" }
    """
    return {f"#{k}": k for k in d}


def _expression_attribute_values(d: dict) -> dict:
    """
    Used to generate the 'ExpressionAttributeValues' parameter in dynamodb
    queries.

    { "foo": 123, "bar": "green" } -> { ":foo": 123, ":bar": "green" }
    """

    def _item(key: str, value: any) -> str:
        if type(value) == list:
            return {f":{key}_{ix+1}": _encode(value[ix]) for ix in range(len(value))}
        return {f":{key}": _encode(value)}

    return reduce(
        lambda a, b: ({**a, **b}),
        [_item(k, v) for (k, v) in d.items()],
        {},
    )


def _key_and_filter_clause(key_conditions: dict, filter: dict = None):
    filter = _strip_none(filter)
    if not filter:
        return {
            "KeyConditionExpression": _key_condition_expression(key_conditions),
            "ExpressionAttributeValues": _expression_attribute_values(key_conditions),
        }
    else:
        return {
            "KeyConditionExpression": _key_condition_expression(key_conditions),
            "FilterExpression": _filter_expression(filter),
            "ExpressionAttributeNames": _expression_attribute_names(filter),
            "ExpressionAttributeValues": {
                **_expression_attribute_values(key_conditions),
                **_expression_attribute_values(filter),
            },
        }


def handle_dynamodb_errors(
    conditional_check_error_message: str = "", error_type=DynamoDbError
):
    return lambda function: _handle_dynamodb_errors(
        function,
        conditional_check_error_message=conditional_check_error_message,
        error_type=error_type,
    )


class Repository(Generic[PydanticModel]):
    def __init__(
        self,
        item_type: type[PydanticModel],
        client: DynamoDbClient,
        environment_prefix: str = "",
    ):
        self.dynamodb = client
        self.item_type: PydanticModel = item_type
        self.table_name = environment_prefix + item_type.kebab()

    @handle_dynamodb_errors(
        conditional_check_error_message="Duplicate item", error_type=DuplicateError
    )
    def create(self, item: PydanticModel) -> DynamoDbResponse:
        return self.dynamodb.put_item(
            TableName=self.table_name,
            Item=item.dict(),
            ConditionExpression="attribute_not_exists(pk) AND attribute_not_exists(sk)",
        )

    @deprecated("Use `get` instead.")
    @handle_dynamodb_errors()
    def read(self, KeyConditionExpression: str, **kwargs) -> PydanticModel:
        response = self.dynamodb.query(
            TableName=self.table_name,
            KeyConditionExpression=KeyConditionExpression,
            **kwargs,
        )
        try:
            (item,) = response["Items"]
        except (KeyError, ValueError):
            raise ItemNotFound("Item could not be found") from None
        return self.item_type(**item)

    @handle_dynamodb_errors()
    def read_item(
        self,
        pk,
        sk=None,
        **filter,
    ) -> PydanticModel:
        """
        Returns a single record from the database
        """
        key_conditions = {"pk": pk, "sk": sk or pk}
        clause = _key_and_filter_clause(key_conditions=key_conditions, filter=filter)
        response = self.dynamodb.query(TableName=self.table_name, **clause)
        try:
            (item,) = response["Items"]
        except (KeyError, ValueError):
            raise ItemNotFound("Item could not be found") from None
        return self.item_type(**item)

    @handle_dynamodb_errors()
    @log_action(
        log_reference=LogReference.REPOSITORY002,
        log_fields=["pk", "sk_name", "index_name", "pk_name", "sk"],
    )
    def _query(
        self,
        index_name,
        pk_name: str,
        pk: str,
        sk_name: str = None,
        sk: str = None,
        limit: int = PAGE_ITEM_LIMIT,
        exclusive_start_key: str = None,
        logger=None,
        **filter,
    ) -> PaginatedResponse:
        """
        Do not call this method directly, instead use `query` or `query_gsi_#` instead.
        """
        key_conditions = {pk_name: pk}
        if sk is not None:
            key_conditions[sk_name] = sk

        index_keys = list(set(("pk", "sk", pk_name)))  # dedupe if pk == pk_name
        if sk_name is not None:
            index_keys.append(sk_name)

        clause = _key_and_filter_clause(key_conditions=key_conditions, filter=filter)
        query_kwargs = {"TableName": self.table_name, "Limit": limit, **clause}
        if index_name is not None:
            query_kwargs["IndexName"] = index_name

        if exclusive_start_key is not None:
            exclusive_start_key = transform_next_page_token_to_start_key(
                exclusive_start_key
            )

        items, last_evaluated_key = [], None
        for item in self._scroll(
            query_kwargs=query_kwargs,
            exclusive_start_key=exclusive_start_key,
            logger=logger,
        ):
            if item is not None:  # means we haven't reached the final result yet
                if len(items) == PAGE_ITEM_LIMIT:
                    # never evaluated on the final page
                    last_item = items[-1]
                    last_evaluated_key = {
                        idx: getattr(last_item, idx).dict() for idx in index_keys
                    }
                    break
                items.append(item)

        if last_evaluated_key is not None:
            last_evaluated_key = transform_evaluation_key_to_next_page_token(
                last_evaluated_key
            )

        return PaginatedResponse(last_evaluated_key=last_evaluated_key, items=items)

    def _scroll(
        self,
        query_kwargs: dict,
        exclusive_start_key: str,
        logger=None,
    ) -> Iterator[Union[DynamoDbModel, None]]:
        query_kwargs.pop("ExclusiveStartKey", None)
        if exclusive_start_key is not None:
            query_kwargs["ExclusiveStartKey"] = exclusive_start_key
        results = self.dynamodb.query(**query_kwargs)

        # Yield all valid items
        items: list[dict] = results["Items"]
        for item in items:
            try:
                _item = _is_record_valid(
                    item_type=self.item_type, item=item, logger=logger
                )
            except CorruptItem:
                continue
            yield _item

        # Keep scrolling while there is still a LastEvaluatedKey
        last_evaluated_key = results.get("LastEvaluatedKey")
        if last_evaluated_key is not None:
            yield from self._scroll(
                query_kwargs=query_kwargs,
                exclusive_start_key=last_evaluated_key,
                logger=logger,
            )
        # Our own internal definition of there being no more results
        else:
            yield None

    def query(
        self,
        pk,
        sk=None,
        **filter,
    ) -> PaginatedResponse:
        """
        Query records using the main partition key
        """
        sk_name = None if sk is None else "sk"
        return self._query(
            index_name=None, pk_name="pk", pk=pk, sk_name=sk_name, sk=sk, **filter
        )

    def query_gsi_1(
        self,
        pk,
        sk=None,
        **filter,
    ) -> PaginatedResponse:
        """
        Query records using the Global Secondary Index 'idx_gsi_1'
        """
        return self._query("idx_gsi_1", "pk_1", pk, "sk_1", sk, **filter)

    def query_gsi_2(
        self,
        pk,
        sk=None,
        **filter,
    ) -> PaginatedResponse:
        """
        Query records using the Global Secondary Index 'idx_gsi_2'
        """
        return self._query("idx_gsi_2", "pk_2", pk, "sk_2", sk, **filter)

    def query_gsi_3(
        self,
        pk,
        sk=None,
        **filter,
    ) -> PaginatedResponse:
        """
        Query records using the Global Secondary Index 'idx_gsi_3'
        """
        return self._query("idx_gsi_3", "pk_3", pk, "sk_3", sk, **filter)

    def query_gsi_4(
        self,
        pk,
        sk=None,
        **filter,
    ) -> PaginatedResponse:
        """
        Query records using the Global Secondary Index 'idx_gsi_4'
        """
        return self._query("idx_gsi_4", "pk_4", pk, "sk_4", sk, **filter)

    def query_gsi_5(
        self,
        pk,
        sk=None,
        **filter,
    ) -> PaginatedResponse:
        """
        Query records using the index 'idx_gsi_5'
        """
        return self._query("idx_gsi_5", "pk_5", pk, "sk_5", sk, **filter)

    @handle_dynamodb_errors(conditional_check_error_message="Permission denied")
    def update(self, item: PydanticModel) -> DynamoDbResponse:
        """
        Update a single Record
        """
        args = {
            "TableName": self.table_name,
            "Item": item.dict(),
            "ConditionExpression": "attribute_exists(pk) AND attribute_exists(sk)",
        }
        return self.dynamodb.put_item(**args)

    @handle_dynamodb_errors(
        conditional_check_error_message="Supersede ID mismatch",
        error_type=SupersedeError,
    )
    def supersede(
        self, create_item: PydanticModel, delete_pks: list[str]
    ) -> DynamoDbResponse:
        """
        Creates a new Record and delete existing records in a single transaction
        """

        def _delete(id):
            return {
                "Delete": {
                    "TableName": self.table_name,
                    "ConditionExpression": "attribute_exists(pk) AND attribute_exists(sk)",
                    "Key": _keys(id, id),
                }
            }

        if len(delete_pks) >= MAX_TRANSACT_ITEMS:
            raise TooManyItemsError("Too many items to process in one transaction")
<<<<<<< HEAD
        transact_items = [_delete(id) for id in delete_pks] + [_put()]
        try:
            return self.dynamodb.transact_write_items(TransactItems=transact_items)
        except ClientError as error:
            if "CancellationReasons" in error.response:
                reasons = error.response["CancellationReasons"]
                for ix, reason in enumerate(reasons):
                    if (
                        reason["Code"] == "ConditionalCheckFailed"
                        and "Put" in transact_items[ix]
                    ):
                        raise DuplicateError("Condition check failed - Duplicate item")
            raise error
=======
        transact_items = [_delete(id) for id in delete_pks] + [
            self._put_statement(item=create_item)
        ]
        return self.dynamodb.transact_write_items(TransactItems=transact_items)
>>>>>>> 23c7953b

    @handle_dynamodb_errors(conditional_check_error_message="Forbidden")
    def hard_delete(self, pk, sk=None) -> DynamoDbResponse:
        keys = _keys(
            pk, sk or pk
        )  # if no SK then the table uses same value of SK as PK.
        args = {
            "TableName": self.table_name,
            "Key": keys,
            "ConditionExpression": "attribute_exists(pk) AND attribute_exists(sk)",
        }
        self.dynamodb.delete_item(**args)

    @handle_dynamodb_errors(
        conditional_check_error_message="Duplicate item", error_type=DuplicateError
    )
    def upsert_many(self, items: list[PydanticModel]) -> DynamoDbResponse:
        """Creates many new Records in a single transaction"""

        transact_items = list(
            map(lambda item: self._put_statement(item, force_create=True), items)
        )
        return self.dynamodb.transact_write_items(TransactItems=transact_items)

    def _put_statement(
        self, item: PydanticModel, force_create=False
    ) -> dict[str, dict[str, any]]:
        condition_kwargs = (
            {
                "ConditionExpression": "attribute_not_exists(pk) AND attribute_not_exists(sk)",
            }
            if not force_create
            else {}
        )
        return {
            "Put": {
                "TableName": self.table_name,
                "Item": item.dict(),
                **condition_kwargs,
            }
        }<|MERGE_RESOLUTION|>--- conflicted
+++ resolved
@@ -514,8 +514,9 @@
 
         if len(delete_pks) >= MAX_TRANSACT_ITEMS:
             raise TooManyItemsError("Too many items to process in one transaction")
-<<<<<<< HEAD
-        transact_items = [_delete(id) for id in delete_pks] + [_put()]
+        transact_items = [_delete(id) for id in delete_pks] + [
+            self._put_statement(item=create_item)
+        ]
         try:
             return self.dynamodb.transact_write_items(TransactItems=transact_items)
         except ClientError as error:
@@ -528,12 +529,6 @@
                     ):
                         raise DuplicateError("Condition check failed - Duplicate item")
             raise error
-=======
-        transact_items = [_delete(id) for id in delete_pks] + [
-            self._put_statement(item=create_item)
-        ]
-        return self.dynamodb.transact_write_items(TransactItems=transact_items)
->>>>>>> 23c7953b
 
     @handle_dynamodb_errors(conditional_check_error_message="Forbidden")
     def hard_delete(self, pk, sk=None) -> DynamoDbResponse:
