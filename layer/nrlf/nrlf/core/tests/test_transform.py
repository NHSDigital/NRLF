import pytest
<<<<<<< HEAD
from nrlf.core.constants import REQUIRED_CREATE_FIELDS
from nrlf.core.errors import (
    FhirValidationError,
    MissingRequiredFieldForCreate,
    NextPageTokenValidationError,
    ProducerCreateValidationError,
=======
from nrlf.core.errors import (
    FhirValidationError,
    NextPageTokenValidationError,
    RequestValidationError,
>>>>>>> 58f8f545
)
from nrlf.core.transform import (
    _strip_empty_json_paths,
    create_bundle_entries_from_document_pointers,
    create_document_pointer_from_fhir_json,
    transform_next_page_token_to_start_key,
    validate_custodian_system,
    validate_no_extra_fields,
    validate_required_create_fields,
)
from nrlf.producer.fhir.r4.model import BundleEntry, DocumentReference
from nrlf.producer.fhir.r4.strict_model import (
    DocumentReference as StrictDocumentReference,
)
from nrlf.producer.fhir.r4.tests.test_producer_nrlf_model import read_test_data
from pydantic import BaseModel


@pytest.mark.parametrize(
    "input, expected",
    [
        (
            {"foo": "bar", "baz": [{"spam": None, "eggs": ""}, {"bam": "wap"}]},
            {"foo": "bar", "baz": [{"bam": "wap"}]},
        ),
        (
            {"foo": None, "baz": [{"spam": "eggs"}, {"bam": ""}]},
            {"baz": [{"spam": "eggs"}]},
        ),
        (
            {"foo": {"spam": None}},
            None,
        ),
    ],
)
def test__strip_empty_json_paths(input, expected):
    assert _strip_empty_json_paths(input) == expected


@pytest.mark.parametrize(
    "input",
    [
        {"foo": "bar", "baz": [{"eggs": []}]},
        {"foo": "bar", "baz": [{"eggs": {}}]},
        {"foo": "bar", "baz": [{"spam": "SPAM", "eggs": ""}]},
        {"foo": "bar", "baz": [{"eggs": None}]},
    ],
)
def test__strip_empty_json_paths_raises_exception(input):
    with pytest.raises(FhirValidationError):
        _strip_empty_json_paths(input, raise_on_discovery=True)


@pytest.mark.parametrize(
    "input",
    [
        {"foo": "bar", "baz": [{"eggs": ["spam"]}]},
        {"foo": "bar", "baz": [{"eggs": {"bam": "wap"}}]},
        {"foo": "bar", "baz": [{"eggs": "spam"}]},
        {"foo": "bar", "baz": [{"eggs": False}]},
    ],
)
def test__strip_empty_json_paths_do_not_raise(input):
    _strip_empty_json_paths(input, raise_on_discovery=True)


@pytest.mark.parametrize("field", REQUIRED_CREATE_FIELDS)
def test_strip_empty_json_paths_throws_error_when_field_missing(field):
    fhir_json = read_test_data("nrlf")
    fhir_json[field] = None

    with pytest.raises(ProducerCreateValidationError):
        _strip_empty_json_paths(fhir_json, raise_on_discovery=True)


def test_strip_empty_json_paths_throws_error_when_field_missing():
    assert REQUIRED_CREATE_FIELDS == ["custodian", "id", "type", "status", "subject"]


class Foo(BaseModel):
    spam: str
    eggs: int


def test_validate_no_extra_fields_success():
    json_without_extra_fields = {"spam": "SPAM", "eggs": 123}
    json_as_model = Foo(**json_without_extra_fields)
    validate_no_extra_fields(
        json_as_model.dict(exclude_none=True), json_without_extra_fields
    )


def test_validate_no_extra_fields_failure():
    json_with_extra_fields = {"spam": "SPAM", "eggs": 123, "bar": "BAR"}
    json_as_model = Foo(**json_with_extra_fields)
    with pytest.raises(FhirValidationError):
        validate_no_extra_fields(
            json_as_model.dict(exclude_none=True), json_with_extra_fields
        )


def test_create_document_references_from_document_pointers():
    fhir_json = read_test_data("nrlf")
    core_model = create_document_pointer_from_fhir_json(
        fhir_json=fhir_json, api_version=1
    )

    document_reference = DocumentReference(**fhir_json)
    expected_reference = [BundleEntry(resource=document_reference)]

    result = create_bundle_entries_from_document_pointers([core_model])

    assert result == expected_reference


def test_create_document_references_from_document_pointers_multiple():
    fhir_json = read_test_data("nrlf")
    core_model = create_document_pointer_from_fhir_json(
        fhir_json=fhir_json, api_version=1
    )
    core_model_2 = create_document_pointer_from_fhir_json(
        fhir_json=fhir_json, api_version=1
    )

    document_reference = DocumentReference(**fhir_json)
    expected_reference = [
        BundleEntry(resource=document_reference),
        BundleEntry(resource=document_reference),
    ]

    result = create_bundle_entries_from_document_pointers([core_model, core_model_2])

    assert result == expected_reference


def test_transform_evaluation_key_to_next_page_token_throws_error():
    next_page_token = "INCORRECT"

    with pytest.raises(NextPageTokenValidationError):
        transform_next_page_token_to_start_key(next_page_token)


<<<<<<< HEAD
@pytest.mark.parametrize("field", REQUIRED_CREATE_FIELDS)
def test_validate_required_create_fields(field):
    fhir_json = read_test_data("nrlf")
    fhir_json.pop(field)

    with pytest.raises(MissingRequiredFieldForCreate):
        validate_required_create_fields(fhir_json)
=======
def test_validate_custodian_system():
    fhir_json = read_test_data("nrlf")
    fhir_strict_model = StrictDocumentReference(**fhir_json)

    assert validate_custodian_system(fhir_strict_model) == None


def test_validate_custodian_system_fails():
    fhir_json = read_test_data("nrlf")
    fhir_json["custodian"]["identifier"]["system"] = "wrong/system"
    fhir_strict_model = StrictDocumentReference(**fhir_json)

    with pytest.raises(RequestValidationError):
        validate_custodian_system(fhir_strict_model)
>>>>>>> 58f8f545
<|MERGE_RESOLUTION|>--- conflicted
+++ resolved
@@ -1,17 +1,11 @@
 import pytest
-<<<<<<< HEAD
 from nrlf.core.constants import REQUIRED_CREATE_FIELDS
 from nrlf.core.errors import (
     FhirValidationError,
     MissingRequiredFieldForCreate,
     NextPageTokenValidationError,
     ProducerCreateValidationError,
-=======
-from nrlf.core.errors import (
-    FhirValidationError,
-    NextPageTokenValidationError,
     RequestValidationError,
->>>>>>> 58f8f545
 )
 from nrlf.core.transform import (
     _strip_empty_json_paths,
@@ -154,7 +148,6 @@
         transform_next_page_token_to_start_key(next_page_token)
 
 
-<<<<<<< HEAD
 @pytest.mark.parametrize("field", REQUIRED_CREATE_FIELDS)
 def test_validate_required_create_fields(field):
     fhir_json = read_test_data("nrlf")
@@ -162,7 +155,8 @@
 
     with pytest.raises(MissingRequiredFieldForCreate):
         validate_required_create_fields(fhir_json)
-=======
+
+
 def test_validate_custodian_system():
     fhir_json = read_test_data("nrlf")
     fhir_strict_model = StrictDocumentReference(**fhir_json)
@@ -176,5 +170,4 @@
     fhir_strict_model = StrictDocumentReference(**fhir_json)
 
     with pytest.raises(RequestValidationError):
-        validate_custodian_system(fhir_strict_model)
->>>>>>> 58f8f545
+        validate_custodian_system(fhir_strict_model)