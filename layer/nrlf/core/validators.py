--- conflicted
+++ resolved
@@ -366,12 +366,6 @@
         if coding.system != "http://snomed.info/sct":
             self.result.add_error(
                 issue_code="value",
-<<<<<<< HEAD
-                error_code="INVALID_IDENTIFIER_VALUE",
-                diagnostics=f"Invalid ASID value '{asid_value}'. context.related must contain a single valid ASID identifier when content contains an SSP URL",
-                field=f"context.related[{idx}].identifier.value",
-            )
-=======
                 error_code="INVALID_RESOURCE",
                 diagnostics=f"Invalid category system: {coding.system} Category system must be 'http://snomed.info/sct'",
                 field=f"category[0].coding[{0}].system",
@@ -393,6 +387,4 @@
                 error_code="INVALID_RESOURCE",
                 diagnostics=f"category code '{coding.code}' must have a display value of '{CATEGORIES.get(coding.code)}'",
                 field=f"category[0].coding[{0}].display",
-            )
-            return
->>>>>>> 3af1d027
+            )