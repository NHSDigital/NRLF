--- conflicted
+++ resolved
@@ -178,10 +178,7 @@
       | identifier  | 1234567892                        |
       | type        | 887701000000100                   |
       | custodian   | VLP01                             |
-<<<<<<< HEAD
-=======
       | producer_id | VLP01                             |
->>>>>>> dcf06204
       | subject     | 2742179658                        |
       | contentType | application/pdf                   |
       | url         | https://example.org/my-doc.pdf    |
@@ -206,10 +203,7 @@
       | identifier  | <identifier>                      |
       | type        | <type>                            |
       | custodian   | 8FW23                             |
-<<<<<<< HEAD
-=======
-      | producer_id | 8FW23                             |
->>>>>>> dcf06204
+      | producer_id | 8FW23                             |
       | subject     | <subject>                         |
       | contentType | application/pdf                   |
       | url         | <url>                             |
@@ -240,10 +234,7 @@
       | identifier  | 1234567890                        |
       | type        | 736253002                         |
       | custodian   | 8FW23                             |
-<<<<<<< HEAD
-=======
-      | producer_id | 8FW23                             |
->>>>>>> dcf06204
+      | producer_id | 8FW23                             |
       | subject     | 9278693472                        |
       | contentType | application/pdf                   |
       | url         | https://example.org/my-doc.pdf    |
@@ -253,10 +244,7 @@
       | identifier  | 1234567890                        |
       | type        | 736253002                         |
       | custodian   | 8FW23                             |
-<<<<<<< HEAD
-=======
-      | producer_id | 8FW23                             |
->>>>>>> dcf06204
+      | producer_id | 8FW23                             |
       | subject     | 9278693472                        |
       | contentType | application/pdf                   |
       | url         | https://example.org/my-doc.pdf    |
@@ -304,10 +292,7 @@
       | identifier  | 1234567890                        |
       | type        | 736253002                         |
       | custodian   | 8FW23                             |
-<<<<<<< HEAD
-=======
-      | producer_id | 8FW23                             |
->>>>>>> dcf06204
+      | producer_id | 8FW23                             |
       | subject     | 9278693472                        |
       | contentType | application/pdf                   |
       | url         | https://example.org/my-doc.pdf    |
@@ -332,10 +317,7 @@
       | identifier  | 1234567890-1                      |
       | type        | 736253002                         |
       | custodian   | 8FW23                             |
-<<<<<<< HEAD
-=======
-      | producer_id | 8FW23                             |
->>>>>>> dcf06204
+      | producer_id | 8FW23                             |
       | subject     | 9278693472                        |
       | contentType | application/pdf                   |
       | url         | https://example.org/my-doc.pdf    |
@@ -360,16 +342,11 @@
       | identifier  | 1234567890                        |
       | type        | 736253002                         |
       | custodian   | WRONG                             |
-<<<<<<< HEAD
-=======
-      | producer_id | 8FW23                             |
->>>>>>> dcf06204
-      | subject     | 9278693472                        |
-      | contentType | application/pdf                   |
-      | url         | https://example.org/my-doc.pdf    |
-      | system      | https://fhir.nhs.uk/Id/nhs-number |
-<<<<<<< HEAD
-=======
+      | producer_id | 8FW23                             |
+      | subject     | 9278693472                        |
+      | contentType | application/pdf                   |
+      | url         | https://example.org/my-doc.pdf    |
+      | system      | https://fhir.nhs.uk/Id/nhs-number |
     Then the operation is unsuccessful
     And the status is 400
     And the response is an OperationOutcome according to the OUTCOME template with the below values
@@ -458,11 +435,9 @@
       | contentType | application/pdf                |
       | url         | https://example.org/my-doc.pdf |
       | system      | Test                           |
->>>>>>> dcf06204
-    Then the operation is unsuccessful
-    And the status is 400
-    And the response is an OperationOutcome according to the OUTCOME template with the below values
-<<<<<<< HEAD
+    Then the operation is unsuccessful
+    And the status is 400
+    And the response is an OperationOutcome according to the OUTCOME template with the below values
       | property          | value                                                            |
       | issue_type        | processing                                                       |
       | issue_level       | error                                                            |
@@ -487,8 +462,6 @@
     Then the operation is unsuccessful
     And the status is 400
     And the response is an OperationOutcome according to the OUTCOME template with the below values
-=======
->>>>>>> dcf06204
       | property          | value                                                   |
       | issue_type        | processing                                              |
       | issue_level       | error                                                   |
