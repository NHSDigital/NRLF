Feature: Producer Create Success scenarios

  Background:
    Given template DOCUMENT
      """
      {
        "resourceType": "DocumentReference",
        "id": "$custodian-$identifier",
        "custodian": {
          "identifier": {
            "system": "https://fhir.nhs.uk/Id/ods-organization-code",
            "value": "$custodian"
          }
        },
        "subject": {
          "identifier": {
            "system": "https://fhir.nhs.uk/Id/nhs-number",
            "value": "$subject"
          }
        },
        "type": {
          "coding": [
            {
              "system": "http://snomed.info/sct",
              "code": "$type"
            }
          ]
        },
        "content": [
          {
            "attachment": {
              "contentType": "$contentType",
              "url": "$url"
            }
          }
        ],
        "status": "current"
      }
      """
    And template DOCUMENT_WITH_DATE
      """
      {
        "resourceType": "DocumentReference",
        "id": "$custodian-$identifier",
        "custodian": {
          "identifier": {
            "system": "https://fhir.nhs.uk/Id/ods-organization-code",
            "value": "$custodian"
          }
        },
        "subject": {
          "identifier": {
            "system": "https://fhir.nhs.uk/Id/nhs-number",
            "value": "$subject"
          }
        },
        "type": {
          "coding": [
            {
              "system": "http://snomed.info/sct",
              "code": "$type"
            }
          ]
        },
        "content": [
          {
            "attachment": {
              "contentType": "$contentType",
              "url": "$url"
            }
          }
        ],
        "status": "current",
        "date": "$date"
      }
      """
    And template OUTCOME
      """
      {
        "resourceType": "OperationOutcome",
        "id": "<identifier>",
        "meta": {
          "profile": [
            "https://fhir.nhs.uk/StructureDefinition/NHSDigital-OperationOutcome"
          ]
        },
        "issue": [
          {
            "code": "$issue_type",
            "severity": "$issue_level",
            "diagnostics": "$message",
            "details": {
              "coding": [
                {
                  "code": "$issue_code",
                  "display": "$issue_description",
                  "system": "https://fhir.nhs.uk/CodeSystem/NRLF-SuccessCode"
                }
              ]
            }
          }
        ]
      }
      """
    And template JSON_SCHEMA
      """
      {
        "additionalProperties": true,
        "$schema": "http://json-schema.org/draft-07/schema#",
        "title": "Validate Content Url",
        "type": "object",
        "properties": {
          "content": {
            "type": "array",
            "items": {
              "type": "object",
              "properties": {
                "attachment": {
                  "type": "object",
                  "properties": {
                    "url": {
                      "type": "string",
                      "pattern": "^https*://(www.)*\\w+.*$"
                    }
                  }
                }
              }
            }
          }
        }
      }
      """
<<<<<<< HEAD
=======
    And template JSON_SCHEMA_DATE
      """
      {
        "$schema": "http://json-schema.org/draft-04/schema#",
        "title": "Validate Mandatory Date",
        "type": "object",
        "required": [
          "date"
        ],
        "properties": {
            "date": {
              "type": "string",
              "pattern":"^\\d{4}-\\d{2}-\\d{2}T\\d{2}:\\d{2}:\\d{2}[+-]\\d{2}:\\d{2}$"
            }
          }
        }
      """
>>>>>>> 159b8f3c

  Scenario: Successfully create a Document Pointer of type Mental health crisis plan
    Given Producer "Aaron Court Mental Health NH" (Organisation ID "8FW23") is requesting to create Document Pointers
    And Producer "Aaron Court Mental Health NH" is registered in the system for application "DataShare" (ID "z00z-y11y-x22x") with pointer types
      | system                 | value     |
      | http://snomed.info/sct | 736253002 |
    When Producer "Aaron Court Mental Health NH" creates a Document Reference from DOCUMENT template
      | property    | value                          |
      | identifier  | 1234567890                     |
      | type        | 736253002                      |
      | custodian   | 8FW23                          |
      | subject     | 9278693472                     |
      | contentType | application/pdf                |
      | url         | https://example.org/my-doc.pdf |
    Then the operation is successful
    And the status is 201
    And Document Pointer "8FW23-1234567890" exists
      | property    | value                             |
      | id          | 8FW23-1234567890                  |
      | nhs_number  | 9278693472                        |
      | producer_id | 8FW23                             |
      | type        | http://snomed.info/sct\|736253002 |
      | source      | NRLF                              |
      | version     | 1                                 |
      | updated_on  | NULL                              |
      | document    | <document>                        |
      | created_on  | <timestamp>                       |

  Scenario: Successfully create a Document Pointer of type End of life care coordination summary
    Given Producer "Aaron Court Mental Health NH" (Organisation ID "8FW23") is requesting to create Document Pointers
    And Producer "Aaron Court Mental Health NH" is registered in the system for application "DataShare" (ID "z00z-y11y-x22x") with pointer types
      | system                 | value           |
      | http://snomed.info/sct | 861421000000109 |
    When Producer "Aaron Court Mental Health NH" creates a Document Reference from DOCUMENT template
      | property    | value                          |
      | identifier  | 1234567891                     |
      | type        | 861421000000109                |
      | custodian   | 8FW23                          |
      | subject     | 2742179658                     |
      | contentType | application/pdf                |
      | url         | https://example.org/my-doc.pdf |
    Then the operation is successful
    And the status is 201
    And the response is an OperationOutcome according to the OUTCOME template with the below values
      | property          | value            |
      | issue_type        | informational    |
      | issue_level       | information      |
      | issue_code        | RESOURCE_CREATED |
      | issue_description | Resource created |
      | message           | Resource created |
    And Document Pointer "8FW23-1234567891" exists
      | property    | value                                   |
      | id          | 8FW23-1234567891                        |
      | nhs_number  | 2742179658                              |
      | producer_id | 8FW23                                   |
      | type        | http://snomed.info/sct\|861421000000109 |
      | source      | NRLF                                    |
      | version     | 1                                       |
      | updated_on  | NULL                                    |
      | document    | <document>                              |
      | created_on  | <timestamp>                             |

  Scenario: Successfully create a Document Pointer when the producer has an extension code
    Given Producer "BaRS (EMIS)" (Organisation ID "V4T0L.YGMMC") is requesting to create Document Pointers
    And Producer "BaRS (EMIS)" is registered in the system for application "DataShare" (ID "z00z-y11y-x22x") with pointer types
      | system                 | value           |
      | http://snomed.info/sct | 861421000000109 |
    When Producer "BaRS (EMIS)" creates a Document Reference from DOCUMENT template
      | property    | value                          |
      | identifier  | 1234567891                     |
      | type        | 861421000000109                |
      | custodian   | V4T0L.YGMMC                    |
      | subject     | 2742179658                     |
      | contentType | application/pdf                |
      | url         | https://example.org/my-doc.pdf |
    Then the operation is successful
    And the status is 201
    And the response is an OperationOutcome according to the OUTCOME template with the below values
      | property          | value            |
      | issue_type        | informational    |
      | issue_level       | information      |
      | issue_code        | RESOURCE_CREATED |
      | issue_description | Resource created |
      | message           | Resource created |
    And Document Pointer "V4T0L.YGMMC-1234567891" exists
      | property    | value                                   |
      | id          | V4T0L.YGMMC-1234567891                  |
      | nhs_number  | 2742179658                              |
      | producer_id | V4T0L.YGMMC                             |
      | type        | http://snomed.info/sct\|861421000000109 |
      | source      | NRLF                                    |
      | version     | 1                                       |
      | updated_on  | NULL                                    |
      | document    | <document>                              |
      | created_on  | <timestamp>                             |

  Scenario: Successfully create a Document Pointer with overridden created on date when producer has permission to set audit date
    Given Producer "Data Sync" (Organisation ID "DS123") is requesting to create Document Pointers
    And Producer "Data Sync" is registered in the system for application "DataShare" (ID "z00z-y11y-x22x") with pointer types stored in NRLF
      | system                 | value           |
      | http://snomed.info/sct | 861421000000109 |
    And Producer "Data Sync" has the permission "audit-dates-from-payload"
    When Producer "Data Sync" creates a Document Reference from DOCUMENT_WITH_DATE template
      | property    | value                          |
      | identifier  | 1234567891                     |
      | type        | 861421000000109                |
      | custodian   | DS123                          |
      | subject     | 2742179658                     |
      | contentType | application/pdf                |
      | url         | https://example.org/my-doc.pdf |
      | date        | 2023-05-02T12:00:00.000Z       |
    Then the operation is successful
    And the status is 201
    And the response is an OperationOutcome according to the OUTCOME template with the below values
      | property          | value            |
      | issue_type        | informational    |
      | issue_level       | information      |
      | issue_code        | RESOURCE_CREATED |
      | issue_description | Resource created |
      | message           | Resource created |
    And Document Pointer "DS123-1234567891" exists
      | property    | value                                   |
      | id          | DS123-1234567891                        |
      | nhs_number  | 2742179658                              |
      | producer_id | DS123                                   |
      | type        | http://snomed.info/sct\|861421000000109 |
      | source      | NRLF                                    |
      | version     | 1                                       |
      | updated_on  | NULL                                    |
      | document    | <document>                              |
      | created_on  | 2023-05-02T12:00:00.000Z                |

  @integration-only
  Scenario: Validate a Document Pointer of type Mental health crisis plan with good URL
    Given Producer "Aaron Court Mental Health NH" (Organisation ID "8FW23") is requesting to create Document Pointers
    And Producer "Aaron Court Mental Health NH" is registered in the system for application "DataShare" (ID "z00z-y11y-x22x") with pointer types
      | system                 | value     |
      | http://snomed.info/sct | 736253002 |
    And a Data Contract is registered in the system
      | property             | value                  |
      | name                 | Validate Content Url   |
      | system               | http://snomed.info/sct |
      | value                | 736253002              |
      | version              | 1                      |
      | inverse_version      | 0                      |
      | json_schema_template | JSON_SCHEMA            |
<<<<<<< HEAD
    When Producer "Aaron Court Mental Health NH" creates a Document Reference from DOCUMENT template
=======
    And a Data Contract is registered in the system
      | property             | value                   |
      | name                 | Validate Mandatory Date |
      | system               | http://snomed.info/sct  |
      | value                | 736253002               |
      | version              | 1                       |
      | inverse_version      | 0                       |
      | json_schema_template | JSON_SCHEMA_DATE        |
    When Producer "Aaron Court Mental Health NH" creates a Document Reference from DOCUMENT_WITH_DATE template
>>>>>>> 159b8f3c
      | property    | value                          |
      | identifier  | 1234567890                     |
      | type        | 736253002                      |
      | custodian   | 8FW23                          |
      | subject     | 9278693472                     |
      | contentType | application/pdf                |
      | url         | https://example.org/my-doc.pdf |
<<<<<<< HEAD
    Then the operation is successful
    And the status is 201
    And Document Pointer "8FW23-1234567890" exists
      | property    | value                             |
      | id          | 8FW23-1234567890                  |
      | nhs_number  | 9278693472                        |
      | producer_id | 8FW23                             |
      | type        | http://snomed.info/sct\|736253002 |
      | source      | NRLF                              |
      | version     | 1                                 |
      | schemas     | ["Validate Content Url:1"]        |
      | updated_on  | NULL                              |
      | document    | <document>                        |
      | created_on  | <timestamp>                       |
=======
      | date        | 2022-12-21T10:45:41+11:00      |
    Then the operation is successful
    And the status is 201
    And Document Pointer "8FW23-1234567890" exists
      | property    | value                                                   |
      | id          | 8FW23-1234567890                                        |
      | nhs_number  | 9278693472                                              |
      | producer_id | 8FW23                                                   |
      | type        | http://snomed.info/sct\|736253002                       |
      | source      | NRLF                                                    |
      | version     | 1                                                       |
      | schemas     | ["Validate Content Url:1", "Validate Mandatory Date:1"] |
      | updated_on  | NULL                                                    |
      | document    | <document>                                              |
      | created_on  | <timestamp>                                             |
>>>>>>> 159b8f3c
<|MERGE_RESOLUTION|>--- conflicted
+++ resolved
@@ -130,8 +130,6 @@
         }
       }
       """
-<<<<<<< HEAD
-=======
     And template JSON_SCHEMA_DATE
       """
       {
@@ -142,14 +140,13 @@
           "date"
         ],
         "properties": {
-            "date": {
-              "type": "string",
-              "pattern":"^\\d{4}-\\d{2}-\\d{2}T\\d{2}:\\d{2}:\\d{2}[+-]\\d{2}:\\d{2}$"
-            }
+          "date": {
+            "type": "string",
+            "pattern": "^\\d{4}-\\d{2}-\\d{2}T\\d{2}:\\d{2}:\\d{2}[+-]\\d{2}:\\d{2}$"
           }
         }
-      """
->>>>>>> 159b8f3c
+      }
+      """
 
   Scenario: Successfully create a Document Pointer of type Mental health crisis plan
     Given Producer "Aaron Court Mental Health NH" (Organisation ID "8FW23") is requesting to create Document Pointers
@@ -296,9 +293,6 @@
       | version              | 1                      |
       | inverse_version      | 0                      |
       | json_schema_template | JSON_SCHEMA            |
-<<<<<<< HEAD
-    When Producer "Aaron Court Mental Health NH" creates a Document Reference from DOCUMENT template
-=======
     And a Data Contract is registered in the system
       | property             | value                   |
       | name                 | Validate Mandatory Date |
@@ -308,7 +302,6 @@
       | inverse_version      | 0                       |
       | json_schema_template | JSON_SCHEMA_DATE        |
     When Producer "Aaron Court Mental Health NH" creates a Document Reference from DOCUMENT_WITH_DATE template
->>>>>>> 159b8f3c
       | property    | value                          |
       | identifier  | 1234567890                     |
       | type        | 736253002                      |
@@ -316,22 +309,6 @@
       | subject     | 9278693472                     |
       | contentType | application/pdf                |
       | url         | https://example.org/my-doc.pdf |
-<<<<<<< HEAD
-    Then the operation is successful
-    And the status is 201
-    And Document Pointer "8FW23-1234567890" exists
-      | property    | value                             |
-      | id          | 8FW23-1234567890                  |
-      | nhs_number  | 9278693472                        |
-      | producer_id | 8FW23                             |
-      | type        | http://snomed.info/sct\|736253002 |
-      | source      | NRLF                              |
-      | version     | 1                                 |
-      | schemas     | ["Validate Content Url:1"]        |
-      | updated_on  | NULL                              |
-      | document    | <document>                        |
-      | created_on  | <timestamp>                       |
-=======
       | date        | 2022-12-21T10:45:41+11:00      |
     Then the operation is successful
     And the status is 201
@@ -346,5 +323,4 @@
       | schemas     | ["Validate Content Url:1", "Validate Mandatory Date:1"] |
       | updated_on  | NULL                                                    |
       | document    | <document>                                              |
-      | created_on  | <timestamp>                                             |
->>>>>>> 159b8f3c
+      | created_on  | <timestamp>                                             |