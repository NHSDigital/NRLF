--- conflicted
+++ resolved
@@ -165,13 +165,12 @@
     Then the operation is unsuccessful
     And the status is 403
     And the response is an OperationOutcome according to the OUTCOME template with the below values
-<<<<<<< HEAD
-      | property          | value                                                                                               |
-      | issue_type        | processing                                                                                          |
-      | issue_level       | error                                                                                               |
-      | issue_code        | VALIDATION_ERROR                                                                                    |
-      | issue_description | A parameter or value has resulted in a validation error                                             |
-      | message           | The provided query system type value - http://incorrect.info/sct - does not match the allowed types |
+      | property          | value                                                                                         |
+      | issue_type        | processing                                                                                    |
+      | issue_level       | error                                                                                         |
+      | issue_code        | ACCESS_DENIED_LEVEL                                                                           |
+      | issue_description | Access has been denied because you need higher level permissions                              |
+      | message           | The provided system type value - http://incorrect.info/sct - does not match the allowed types |
 
   Scenario: Search fails when invalid subject:identifier used
     Given Consumer "Yorkshire Ambulance Service" (Organisation ID "RX898") is requesting to search Document Pointers
@@ -197,12 +196,4 @@
       | issue_level       | error                                                                 |
       | issue_code        | VALIDATION_ERROR                                                      |
       | issue_description | A parameter or value has resulted in a validation error               |
-      | message           | ConsumerRequestParams validation failure - Invalid subject:identifier |
-=======
-      | property          | value                                                                                         |
-      | issue_type        | processing                                                                                    |
-      | issue_level       | error                                                                                         |
-      | issue_code        | ACCESS_DENIED_LEVEL                                                                           |
-      | issue_description | Access has been denied because you need higher level permissions                              |
-      | message           | The provided system type value - http://incorrect.info/sct - does not match the allowed types |
->>>>>>> dcf06204
+      | message           | ConsumerRequestParams validation failure - Invalid subject:identifier |