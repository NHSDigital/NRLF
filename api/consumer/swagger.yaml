--- conflicted
+++ resolved
@@ -1,143 +1,15 @@
 openapi: 3.0.0
-# This is an OpenAPI Specification (https://swagger.io/specification/)
-# for the National Record Locator Consumer FHIR API
-# owned by NHS Digital (https://digital.nhs.uk/)
 info:
-  title: National Record Locator Consumer - FHIR API
-  description: |
-    ## Overview
-    The National Record Locator (NRL) is a service that holds pointers to data held in local provider systems.
-
-    The service facilitates national sharing, removing the need for organisations to create duplicate copies of information across systems and organisations, by enabling access to up-to-date information directly from the source.
-
-    It can be used to store and publish pointers to patient data held in health systems across England and to look up where relevant patient data is held.
-
-    As a "consumer" of pointers relating to citizens, you can:
-
-    -Search a pointer, where you are authorised to do so, for a given patient
-    -Read a pointer, where you are authorised to do so, for a given patient
-
-    This service is a new version of the NRL moving to R4 from STU3, more information on the existing STU3 NRL service can be found on the following page, [National Record Locator (NRL)](https://digital.nhs.uk/services/national-record-locator).
-
-    There is a growing list of health and social care organisations authorised to share records using NRL.
-
-    ### Data availability, timing and quality
-    Pointers are available to be consumed almost immediately after they have been produced by the provider.
-
-    ## Who can use this API
-    This API:
-    - is only for use by patient-facing applications
-    - is only for non-clinical use
-    - can only be used where there is a legal basis to do so
-
-    You can not currently use this API to retrieve pointers for:
-    - mental health crisis plans
-    - end of life plans
-    - emergency care plans (eRedbags)
-    - national early warning scores (NEWS)
-    - urgent care plan
-
-    Make sure you have a valid use case before you go too far with your development.
-    To do this, [contact us](https://digital.nhs.uk/developer/help-and-support).
-
-    You must do this before you can go live (see ‘Onboarding’ below).
-
-    ## API status and roadmap
-    This API is [in development](https://digital.nhs.uk/developer/guides-and-documentation/reference-guide#statuses).
-
-    To see our roadmap, or to suggest, comment or vote on features for this API, see our [interactive product backlog](https://nhs-digital-api-management.featureupvote.com/?tag=national-record-locator-api).
-
-    If you have any other queries, [contact us](https://digital.nhs.uk/developer/help-and-support).
-
-    ## Service level
-
-    This API is a bronze service, meaning it is operational and supported only during business hours (8am to 6pm), Monday to Friday, excluding bank holidays.
-
-    For more details, see [service levels](https://digital.nhs.uk/developer/guides-and-documentation/reference-guide#service-levels).
-
-    ## Technology
-    This API is [RESTful](https://digital.nhs.uk/developer/guides-and-documentation/our-api-technologies#basic-rest).
-
-    It conforms to the [FHIR](https://digital.nhs.uk/developer/guides-and-documentation/our-api-technologies#fhir) global standard for health care data exchange, specifically to [FHIR R4 (v4.0.1)](https://hl7.org/fhir/r4/), except that it does not support the [capabilities](http://hl7.org/fhir/R4/http.html#capabilities) interaction.
-
-    It includes some country-specific FHIR extensions, which conform to [FHIR UK Core](https://digital.nhs.uk/services/fhir-uk-core), specifically [fhir.r4.ukcore.stu1 0.5.1](https://simplifier.net/packages/fhir.r4.ukcore.stu1/0.5.1).
-
-    You do not need to know much about FHIR to use this API - FHIR APIs are just RESTful APIs that follow specific rules.
-    In particular:
-    - resource names are capitalised and singular, and use US spellings, for example `/Immunization` not `/immunisations`
-    - array names are singular, for example `entry` not `entries` for address lines
-    - data items that are country-specific and thus not included in the FHIR global base resources are usually wrapped in an `extension` object
-
-    There are [libraries and SDKs available](https://digital.nhs.uk/developer/guides-and-documentation/api-technologies-at-nhs-digital#fhir-libraries-and-sdks) to help with FHIR API integration.
-
-    ## Network access
-    This API is available on the internet and, indirectly, on the [Health and Social Care Network (HSCN)](https://digital.nhs.uk/services/health-and-social-care-network).
-
-    For more details see [Network access for APIs](https://digital.nhs.uk/developer/guides-and-documentation/network-access-for-apis).
-
-    ## Security and authorisation
-
-    This API uses the following access modes:
-    * application-restricted access
-
-    ### Application-restricted access
-
-    This access mode is [application-restricted](https://digital.nhs.uk/developer/guides-and-documentation/security-and-authorisation#application-restricted-apis), meaning we authenticate the calling application but not the end user.
-
-    To use this access mode, use the following security pattern:
-    * [Application-restricted RESTful API - signed JWT authentication](https://digital.nhs.uk/developer/guides-and-documentation/security-and-authorisation/application-restricted-restful-apis-signed-jwt-authentication)
-
-    ## Environments and testing
-    | Environment       | Base URL                                                               |
-    | ----------------- | ---------------------------------------------------------------------- |
-    | Sandbox           | `https://sandbox.api.service.nhs.uk/nrl-consumer-api/FHIR/R4/`     |
-    | Integration test  | `https://int.api.service.nhs.uk/nrl-consumer-api/FHIR/R4/`         |
-    | Production        | `https://api.service.nhs.uk/nrl-consumer-api/FHIR/R4/`             |
-
-    ### Sandbox testing
-    Our [sandbox environment](https://digital.nhs.uk/developer/guides-and-documentation/testing#sandbox-testing):
-    * is for early developer testing
-    * only covers a limited set of scenarios
-    * is open access, so does not allow you to test authorisation
-
-    For details of sandbox test scenarios, or to try out the sandbox using our 'Try this API' feature, see the documentation for each endpoint.
-
-    Alternatively, you can try out the sandbox using our Postman collection:
-
-    [![Run in Postman](https://run.pstmn.io/button.svg)](https://app.getpostman.com/run-collection/TBC)
-
-    ### Integration testing
-    Our [integration test environment](https://digital.nhs.uk/developer/guides-and-documentation/testing#integration-testing):
-    * is for formal integration testing
-    * includes authorisation
-
-    It also includes ready-to-use TBC test data
-
-    For more details see [integration testing with our RESTful APIs](https://digital.nhs.uk/developer/guides-and-documentation/testing#integration-testing-with-our-restful-apis).
-
-    ## Onboarding
-    You need to get your software approved by us before it can go live with this API. We call this onboarding. The onboarding process can sometimes be quite long, so it’s worth planning well ahead.
-
-    This API uses our online digital onboarding process.
-
-    As part of this process, you need to demonstrate that you can manage risks and that your software conforms technically with the requirements for this API.
-
-    Information on this page might impact the design of your software. For details, see [Onboarding support information](https://digital.nhs.uk/developer/api-catalogue/national-record-locator-consumer-api/onboarding-support-information).
-
-    To get started, see [digital onboarding](https://digital.nhs.uk/developer/guides-and-documentation/digital-onboarding#using-the-digital-onboarding-portal).
-  version: 1.0.0
+  title: NRLF Consumer API
+  version: 0.0.1
   license:
     name: MIT
-  contact:
-    name: NHS Digital API Management
-    url: "https://digital.nhs.uk/developer/help-and-support"
-    email: api.management@nhs.net
 servers:
-  - url: "https://sandbox.api.service.nhs.uk/nrl-consumer-api/FHIR/R4"
+  - url: https://sandbox.api.service.nhs.uk/nrl-consumer-api/FHIR/R4
     description: Sandbox environment.
-  - url: "https://int.api.service.nhs.uk/nrl-consumer-api/FHIR/R4"
+  - url: https://int.api.service.nhs.uk/nrl-consumer-api/FHIR/R4
     description: Integration test environment.
-  - url: "https://api.service.nhs.uk/nrl-consumer-api/FHIR/R4"
+  - url: https://api.service.nhs.uk/nrl-consumer-api/FHIR/R4
     description: Production environment.
 tags:
   - name: NRLF Consumer
@@ -153,24 +25,20 @@
         - $ref: "#/components/parameters/custodian"
         - $ref: "#/components/parameters/type"
         - $ref: "#/components/parameters/odsCode"
-        - $ref: '#/components/parameters/requestId'
-        - $ref: '#/components/parameters/correlationId'
+        - $ref: "#/components/parameters/requestId"
+        - $ref: "#/components/parameters/correlationId"
       responses:
         "200":
           description: Search DocumentReference operation successful
+          headers:
+            X-Correlation-Id:
+              $ref: "#/components/headers/X-Correlation-Id"
+            X-Request-Id:
+              $ref: "#/components/headers/X-Request-Id"
           content:
             application/fhir+json:
               schema:
-<<<<<<< HEAD
-                $ref: '#/components/schemas/Bundle'
-=======
                 $ref: "#/components/schemas/Bundle"
-          headers:
-            X-Correlation-Id:
-              $ref: '#/components/headers/X-Correlation-Id'
-            X-Request-Id:
-              $ref: '#/components/headers/X-Request-Id'
->>>>>>> 2dd37b9b
       security:
         - ${authoriser_name}: []
       x-amazon-apigateway-integration:
@@ -190,33 +58,25 @@
       operationId: searchPostDocumentReference
       parameters:
         - $ref: "#/components/parameters/odsCode"
-        - $ref: '#/components/parameters/requestId'
-        - $ref: '#/components/parameters/correlationId'
+        - $ref: "#/components/parameters/requestId"
+        - $ref: "#/components/parameters/correlationId"
       requestBody:
         content:
-          application/x-www-form-urlencoded:
-            schema:
-              type: object
-              properties: {}
           application/json:
             schema:
               $ref: "#/components/schemas/RequestParams"
       responses:
         "200":
           description: Search DocumentReference operation successful
+          headers:
+            X-Correlation-Id:
+              $ref: "#/components/headers/X-Correlation-Id"
+            X-Request-Id:
+              $ref: "#/components/headers/X-Request-Id"
           content:
             application/fhir+json:
               schema:
-<<<<<<< HEAD
-                $ref: '#/components/schemas/Bundle'
-=======
                 $ref: "#/components/schemas/Bundle"
-          headers:
-            X-Correlation-Id:
-              $ref: '#/components/headers/X-Correlation-Id'
-            X-Request-Id:
-              $ref: '#/components/headers/X-Request-Id'
->>>>>>> 2dd37b9b
       security:
         - ${authoriser_name}: []
       x-amazon-apigateway-integration:
@@ -237,24 +97,20 @@
       parameters:
         - $ref: "#/components/parameters/id"
         - $ref: "#/components/parameters/odsCode"
-        - $ref: '#/components/parameters/requestId'
-        - $ref: '#/components/parameters/correlationId'
+        - $ref: "#/components/parameters/requestId"
+        - $ref: "#/components/parameters/correlationId"
       responses:
         "200":
           description: Read DocumentReference operation successful
+          headers:
+            X-Correlation-Id:
+              $ref: "#/components/headers/X-Correlation-Id"
+            X-Request-Id:
+              $ref: "#/components/headers/X-Request-Id"
           content:
             application/fhir+json:
               schema:
-<<<<<<< HEAD
-                $ref: '#/components/schemas/DocumentReference'
-=======
                 $ref: "#/components/schemas/DocumentReference"
-          headers:
-            X-Correlation-Id:
-              $ref: '#/components/headers/X-Correlation-Id'
-            X-Request-Id:
-              $ref: '#/components/headers/X-Request-Id'
->>>>>>> 2dd37b9b
       security:
         - ${authoriser_name}: []
       x-amazon-apigateway-integration:
@@ -266,39 +122,13 @@
             statusCode: "200"
         passthroughBehavior: when_no_match
         contentHandling: CONVERT_TO_TEXT
-  /_status:
-    get:
-      tags:
-        - NRLF Consumer
-      summary: _status endpoint for APIGEE integration
-      operationId: status
-      responses:
-        "200":
-          description: Consumer API is operational
-          content:
-            application/json:
-              schema:
-                type: object
-                properties:
-                  message:
-                    type: string
-                    enum: ["OK"]
-      x-amazon-apigateway-integration:
-        type: aws_proxy
-        httpMethod: POST
-        uri: ${method_status}
-        responses:
-          default:
-            statusCode: "200"
-        passthroughBehavior: when_no_match
-        contentHandling: CONVERT_TO_TEXT
 components:
   requestBodies:
     DocumentReference:
       content:
         application/fhir+json:
           schema:
-            $ref: '#/components/schemas/DocumentReference'
+            $ref: "#/components/schemas/DocumentReference"
       required: true
   schemas:
     Resource:
@@ -458,14 +288,23 @@
         id:
           type: string
           pattern: '[A-Za-z0-9\-\.]{1,64}'
-          description: The logical id of the resource, as used in the URL for the resource. Once assigned, this value never changes.
+          description:
+            The logical id of the resource, as used in the URL for the
+            resource. Once assigned, this value never changes.
         meta:
-          $ref: '#/components/schemas/Meta'
-          description: The metadata about the resource. This is content that is maintained by the infrastructure. Changes to the content might not always be associated with version changes to the resource.
+          $ref: "#/components/schemas/Meta"
+          description:
+            The metadata about the resource. This is content that is maintained
+            by the infrastructure. Changes to the content might not always be associated
+            with version changes to the resource.
         implicitRules:
           type: string
           pattern: \S*
-          description: A reference to a set of rules that were followed when the resource was constructed, and which must be understood when processing the content. Often, this is a reference to an implementation guide that defines the special rules along with other profiles etc.
+          description:
+            A reference to a set of rules that were followed when the resource
+            was constructed, and which must be understood when processing the content.
+            Often, this is a reference to an implementation guide that defines the
+            special rules along with other profiles etc.
         language:
           type: string
           pattern: '[^\s]+(\s[^\s]+)*'
@@ -474,43 +313,78 @@
         - resourceType
     DomainResource:
       allOf:
-        - $ref: '#/components/schemas/Resource'
+        - $ref: "#/components/schemas/Resource"
         - type: object
           properties:
             text:
-              $ref: '#/components/schemas/Narrative'
-              description: A human&ndash;readable narrative that contains a summary of the resource and can be used to represent the content of the resource to a human. The narrative need not encode all the structured data, but is required to contain sufficient detail to make it "clinically safe" for a human to just read the narrative. Resource definitions may define what content should be represented in the narrative to ensure clinical safety.
+              $ref: "#/components/schemas/Narrative"
+              description:
+                A human&ndash;readable narrative that contains a summary
+                of the resource and can be used to represent the content of the resource
+                to a human. The narrative need not encode all the structured data,
+                but is required to contain sufficient detail to make it "clinically
+                safe" for a human to just read the narrative. Resource definitions
+                may define what content should be represented in the narrative to
+                ensure clinical safety.
             contained:
               type: array
               items:
-                $ref: '#/components/schemas/Resource'
-                description: These resources do not have an independent existence apart from the resource that contains them &ndash; they cannot be identified independently, and nor can they have their own independent transaction scope.
+                $ref: "#/components/schemas/Resource"
+                description:
+                  These resources do not have an independent existence
+                  apart from the resource that contains them &ndash; they cannot be
+                  identified independently, and nor can they have their own independent
+                  transaction scope.
             extension:
               type: array
               items:
-                $ref: '#/components/schemas/Extension'
-                description: May be used to represent additional information that is not part of the basic definition of the resource. To make the use of extensions safe and manageable, there is a strict set of governance  applied to the definition and use of extensions. Though any implementer can define an extension, there is a set of requirements that SHALL be met as part of the definition of the extension.
+                $ref: "#/components/schemas/Extension"
+                description:
+                  May be used to represent additional information that
+                  is not part of the basic definition of the resource. To make the
+                  use of extensions safe and manageable, there is a strict set of
+                  governance  applied to the definition and use of extensions. Though
+                  any implementer can define an extension, there is a set of requirements
+                  that SHALL be met as part of the definition of the extension.
             modifierExtension:
               type: array
               items:
-                $ref: '#/components/schemas/Extension'
-                description: |-
-                  May be used to represent additional information that is not part of the basic definition of the resource and that modifies the understanding of the element that contains it and/or the understanding of the containing element's descendants. Usually modifier elements provide negation or qualification. To make the use of extensions safe and manageable, there is a strict set of governance applied to the definition and use of extensions. Though any implementer is allowed to define an extension, there is a set of requirements that SHALL be met as part of the definition of the extension. Applications processing a resource are required to check for modifier extensions.
+                $ref: "#/components/schemas/Extension"
+                description:
+                  "May be used to represent additional information that
+                  is not part of the basic definition of the resource and that modifies
+                  the understanding of the element that contains it and/or the understanding
+                  of the containing element's descendants. Usually modifier elements
+                  provide negation or qualification. To make the use of extensions
+                  safe and manageable, there is a strict set of governance applied
+                  to the definition and use of extensions. Though any implementer
+                  is allowed to define an extension, there is a set of requirements
+                  that SHALL be met as part of the definition of the extension. Applications
+                  processing a resource are required to check for modifier extensions.
 
-                  Modifier extensions SHALL NOT change the meaning of any elements on Resource or DomainResource (including cannot change the meaning of modifierExtension itself).
+
+                  Modifier extensions SHALL NOT change the meaning of any elements
+                  on Resource or DomainResource (including cannot change the meaning
+                  of modifierExtension itself)."
     DocumentReference:
       allOf:
-        - $ref: '#/components/schemas/DomainResource'
+        - $ref: "#/components/schemas/DomainResource"
         - type: object
           properties:
             masterIdentifier:
-              $ref: '#/components/schemas/Identifier'
-              description: Document identifier as assigned by the source of the document. This identifier is specific to this version of the document. This unique identifier may be used elsewhere to identify this version of the document.
+              $ref: "#/components/schemas/Identifier"
+              description:
+                Document identifier as assigned by the source of the document.
+                This identifier is specific to this version of the document. This
+                unique identifier may be used elsewhere to identify this version of
+                the document.
             identifier:
               type: array
               items:
-                $ref: '#/components/schemas/Identifier'
-                description: Other identifiers associated with the document, including version independent identifiers.
+                $ref: "#/components/schemas/Identifier"
+                description:
+                  Other identifiers associated with the document, including
+                  version independent identifiers.
             status:
               type: string
               pattern: '[^\s]+(\s[^\s]+)*'
@@ -520,16 +394,26 @@
               pattern: '[^\s]+(\s[^\s]+)*'
               description: The status of the underlying document.
             type:
-              $ref: '#/components/schemas/CodeableConcept'
-              description: Specifies the particular kind of document referenced  (e.g. History and Physical, Discharge Summary, Progress Note). This usually equates to the purpose of making the document referenced.
+              $ref: "#/components/schemas/CodeableConcept"
+              description:
+                Specifies the particular kind of document referenced  (e.g.
+                History and Physical, Discharge Summary, Progress Note). This usually
+                equates to the purpose of making the document referenced.
             category:
               type: array
               items:
-                $ref: '#/components/schemas/CodeableConcept'
-                description: A categorization for the type of document referenced &ndash; helps for indexing and searching. This may be implied by or derived from the code specified in the DocumentReference.type.
+                $ref: "#/components/schemas/CodeableConcept"
+                description:
+                  A categorization for the type of document referenced
+                  &ndash; helps for indexing and searching. This may be implied by
+                  or derived from the code specified in the DocumentReference.type.
             subject:
-              $ref: '#/components/schemas/Reference'
-              description: Who or what the document is about. The document can be about a person, (patient or healthcare practitioner), a device (e.g. a machine) or even a group of subjects (such as a document about a herd of farm animals, or a set of patients that share a common exposure).
+              $ref: "#/components/schemas/Reference"
+              description:
+                Who or what the document is about. The document can be
+                about a person, (patient or healthcare practitioner), a device (e.g.
+                a machine) or even a group of subjects (such as a document about a
+                herd of farm animals, or a set of patients that share a common exposure).
             date:
               type: string
               pattern: ([0-9]([0-9]([0-9][1-9]|[1-9]0)|[1-9]00)|[1-9]000)-(0[1-9]|1[0-2])-(0[1-9]|[1-2][0-9]|3[0-1])T([01][0-9]|2[0-3]):[0-5][0-9]:([0-5][0-9]|60)(\.[0-9]+)?(Z|(\+|-)((0[0-9]|1[0-3]):[0-5][0-9]|14:00))
@@ -537,19 +421,27 @@
             author:
               type: array
               items:
-                $ref: '#/components/schemas/Reference'
-                description: Identifies who is responsible for adding the information to the document.
+                $ref: "#/components/schemas/Reference"
+                description:
+                  Identifies who is responsible for adding the information
+                  to the document.
             authenticator:
-              $ref: '#/components/schemas/Reference'
-              description: Which person or organization authenticates that this document is valid.
+              $ref: "#/components/schemas/Reference"
+              description:
+                Which person or organization authenticates that this document
+                is valid.
             custodian:
-              $ref: '#/components/schemas/Reference'
-              description: Identifies the organization or group who is responsible for ongoing maintenance of and access to the document.
+              $ref: "#/components/schemas/Reference"
+              description:
+                Identifies the organization or group who is responsible
+                for ongoing maintenance of and access to the document.
             relatesTo:
               type: array
               items:
-                $ref: '#/components/schemas/DocumentReferenceRelatesTo'
-                description: Relationships that this document has with other document references that already exist.
+                $ref: "#/components/schemas/DocumentReferenceRelatesTo"
+                description:
+                  Relationships that this document has with other document
+                  references that already exist.
             description:
               type: string
               pattern: '[ \r\n\t\S]+'
@@ -557,16 +449,23 @@
             securityLabel:
               type: array
               items:
-                $ref: '#/components/schemas/CodeableConcept'
-                description: A set of Security&ndash;Tag codes specifying the level of privacy/security of the Document. Note that DocumentReference.meta.security contains the security labels of the "reference" to the document, while DocumentReference.securityLabel contains a snapshot of the security labels on the document the reference refers to.
+                $ref: "#/components/schemas/CodeableConcept"
+                description:
+                  A set of Security&ndash;Tag codes specifying the level
+                  of privacy/security of the Document. Note that DocumentReference.meta.security
+                  contains the security labels of the "reference" to the document,
+                  while DocumentReference.securityLabel contains a snapshot of the
+                  security labels on the document the reference refers to.
             content:
               type: array
               items:
-                $ref: '#/components/schemas/DocumentReferenceContent'
-                description: The document and format referenced. There may be multiple content element repetitions, each with a different format.
+                $ref: "#/components/schemas/DocumentReferenceContent"
+                description:
+                  The document and format referenced. There may be multiple
+                  content element repetitions, each with a different format.
               minItems: 1
             context:
-              $ref: '#/components/schemas/DocumentReferenceContext'
+              $ref: "#/components/schemas/DocumentReferenceContext"
               description: The clinical context in which the document was prepared.
           required:
             - status
@@ -855,37 +754,52 @@
               display: moc4oDijFi
     Bundle:
       allOf:
-        - $ref: '#/components/schemas/Resource'
+        - $ref: "#/components/schemas/Resource"
         - type: object
           properties:
             identifier:
-              $ref: '#/components/schemas/Identifier'
-              description: A persistent identifier for the bundle that won't change as a bundle is copied from server to server.
+              $ref: "#/components/schemas/Identifier"
+              description:
+                A persistent identifier for the bundle that won't change
+                as a bundle is copied from server to server.
             type:
               type: string
               pattern: '[^\s]+(\s[^\s]+)*'
-              description: Indicates the purpose of this bundle &ndash; how it is intended to be used.
+              description:
+                Indicates the purpose of this bundle &ndash; how it is
+                intended to be used.
             timestamp:
               type: string
               pattern: ([0-9]([0-9]([0-9][1-9]|[1-9]0)|[1-9]00)|[1-9]000)-(0[1-9]|1[0-2])-(0[1-9]|[1-2][0-9]|3[0-1])T([01][0-9]|2[0-3]):[0-5][0-9]:([0-5][0-9]|60)(\.[0-9]+)?(Z|(\+|-)((0[0-9]|1[0-3]):[0-5][0-9]|14:00))
-              description: The date/time that the bundle was assembled &ndash; i.e. when the resources were placed in the bundle.
+              description:
+                The date/time that the bundle was assembled &ndash; i.e.
+                when the resources were placed in the bundle.
             total:
               type: integer
               format: int32
-              description: If a set of search matches, this is the total number of entries of type 'match' across all pages in the search.  It does not include search.mode = 'include' or 'outcome' entries and it does not provide a count of the number of entries in the Bundle.
+              description:
+                If a set of search matches, this is the total number of
+                entries of type 'match' across all pages in the search.  It does not
+                include search.mode = 'include' or 'outcome' entries and it does not
+                provide a count of the number of entries in the Bundle.
             link:
               type: array
               items:
-                $ref: '#/components/schemas/BundleLink'
+                $ref: "#/components/schemas/BundleLink"
                 description: A series of links that provide context to this bundle.
             entry:
               type: array
               items:
-                $ref: '#/components/schemas/BundleEntry'
-                description: An entry in a bundle resource &ndash; will either contain a resource or information about a resource (transactions and history only).
+                $ref: "#/components/schemas/BundleEntry"
+                description:
+                  An entry in a bundle resource &ndash; will either contain
+                  a resource or information about a resource (transactions and history
+                  only).
             signature:
-              $ref: '#/components/schemas/Signature'
-              description: Digital Signature &ndash; base64 encoded. XML&ndash;DSig or a JWT.
+              $ref: "#/components/schemas/Signature"
+              description:
+                Digital Signature &ndash; base64 encoded. XML&ndash;DSig
+                or a JWT.
           required:
             - type
       example:
@@ -1003,14 +917,16 @@
           data: aHg6D2k=
     OperationOutcome:
       allOf:
-        - $ref: '#/components/schemas/DomainResource'
+        - $ref: "#/components/schemas/DomainResource"
         - type: object
           properties:
             issue:
               type: array
               items:
-                $ref: '#/components/schemas/OperationOutcomeIssue'
-                description: An error, warning, or information message that results from a system action.
+                $ref: "#/components/schemas/OperationOutcomeIssue"
+                description:
+                  An error, warning, or information message that results
+                  from a system action.
               minItems: 1
           required:
             - issue
@@ -1055,245 +971,58 @@
             location:
               - GK5ihTmfe6
             expression:
-              - Uidx_swV4Z
-    BundleEntry:
-      allOf:
-        - $ref: '#/components/schemas/BackboneElement'
-        - type: object
-          properties:
-            link:
-              type: array
-              items:
-                $ref: '#/components/schemas/BundleLink'
-                description: A series of links that provide context to this entry.
-            fullUrl:
-              type: string
-              pattern: \S*
-              description: "The Absolute URL for the resource.  The fullUrl SHALL NOT disagree with the id in the resource &ndash; i.e. if the fullUrl is not a urn:uuid, the URL shall be version&ndash;independent URL consistent with the Resource.id. The fullUrl is a version independent reference to the resource. The fullUrl element SHALL have a value except that: \n* fullUrl can be empty on a POST (although it does not need to when specifying a temporary id for reference in the bundle)\n* Results from operations might involve resources that are not identified."
-            resource:
-              $ref: '#/components/schemas/Resource'
-              description: The Resource for the entry. The purpose/meaning of the resource is determined by the Bundle.type.
-            search:
-              $ref: '#/components/schemas/BundleEntrySearch'
-              description: Information about the search process that lead to the creation of this entry.
-            request:
-              $ref: '#/components/schemas/BundleEntryRequest'
-              description: Additional information about how this entry should be processed as part of a transaction or batch.  For history, it shows how the entry was processed to create the version contained in the entry.
-            response:
-              $ref: '#/components/schemas/BundleEntryResponse'
-              description: Indicates the results of processing the corresponding 'request' entry in the batch or transaction being responded to or what the results of an operation where when returning history.
-    BundleEntryResponse:
-      allOf:
-        - $ref: '#/components/schemas/BackboneElement'
-        - type: object
-          properties:
-            status:
-              type: string
-              pattern: '[ \r\n\t\S]+'
-              description: The status code returned by processing this entry. The status SHALL start with a 3 digit HTTP code (e.g. 404) and may contain the standard HTTP description associated with the status code.
-            location:
-              type: string
-              pattern: \S*
-              description: The location header created by processing this operation, populated if the operation returns a location.
-            etag:
-              type: string
-              pattern: '[ \r\n\t\S]+'
-              description: The Etag for the resource, if the operation for the entry produced a versioned resource (see [Resource Metadata and Versioning](http.html#versioning) and [Managing Resource Contention](http.html#concurrency)).
-            lastModified:
-              type: string
-              pattern: ([0-9]([0-9]([0-9][1-9]|[1-9]0)|[1-9]00)|[1-9]000)-(0[1-9]|1[0-2])-(0[1-9]|[1-2][0-9]|3[0-1])T([01][0-9]|2[0-3]):[0-5][0-9]:([0-5][0-9]|60)(\.[0-9]+)?(Z|(\+|-)((0[0-9]|1[0-3]):[0-5][0-9]|14:00))
-              description: The date/time that the resource was modified on the server.
-            outcome:
-              $ref: '#/components/schemas/Resource'
-              description: An OperationOutcome containing hints and warnings produced as part of processing this entry in a batch or transaction.
-          required:
-            - status
-    BundleEntryRequest:
-      allOf:
-        - $ref: '#/components/schemas/BackboneElement'
-        - type: object
-          properties:
-            method:
-              type: string
-              pattern: '[^\s]+(\s[^\s]+)*'
-              description: In a transaction or batch, this is the HTTP action to be executed for this entry. In a history bundle, this indicates the HTTP action that occurred.
-            url:
-              type: string
-              pattern: \S*
-              description: The URL for this entry, relative to the root (the address to which the request is posted).
-            ifNoneMatch:
-              type: string
-              pattern: '[ \r\n\t\S]+'
-              description: If the ETag values match, return a 304 Not Modified status. See the API documentation for ["Conditional Read"](http.html#cread).
-            ifModifiedSince:
-              type: string
-              pattern: ([0-9]([0-9]([0-9][1-9]|[1-9]0)|[1-9]00)|[1-9]000)-(0[1-9]|1[0-2])-(0[1-9]|[1-2][0-9]|3[0-1])T([01][0-9]|2[0-3]):[0-5][0-9]:([0-5][0-9]|60)(\.[0-9]+)?(Z|(\+|-)((0[0-9]|1[0-3]):[0-5][0-9]|14:00))
-              description: Only perform the operation if the last updated date matches. See the API documentation for ["Conditional Read"](http.html#cread).
-            ifMatch:
-              type: string
-              pattern: '[ \r\n\t\S]+'
-              description: Only perform the operation if the Etag value matches. For more information, see the API section ["Managing Resource Contention"](http.html#concurrency).
-            ifNoneExist:
-              type: string
-              pattern: '[ \r\n\t\S]+'
-              description: Instruct the server not to perform the create if a specified resource already exists. For further information, see the API documentation for ["Conditional Create"](http.html#ccreate). This is just the query portion of the URL &ndash; what follows the "?" (not including the "?").
-          required:
-            - method
-            - url
-    BundleEntrySearch:
-      allOf:
-        - $ref: '#/components/schemas/BackboneElement'
-        - type: object
-          properties:
-            mode:
-              type: string
-              pattern: '[^\s]+(\s[^\s]+)*'
-              description: Why this entry is in the result set &ndash; whether it's included as a match or because of an _include requirement, or to convey information or warning information about the search process.
-            score:
-              type: number
-              description: When searching, the server's search ranking score for the entry.
-    BundleLink:
-      allOf:
-        - $ref: '#/components/schemas/BackboneElement'
-        - type: object
-          properties:
-            relation:
-              type: string
-              pattern: '[ \r\n\t\S]+'
-              description: A name which details the functional use for this link &ndash; see [http://www.iana.org/assignments/link&ndash;relations/link&ndash;relations.xhtml#link&ndash;relations&ndash;1](http://www.iana.org/assignments/link&ndash;relations/link&ndash;relations.xhtml#link&ndash;relations&ndash;1).
-            url:
-              type: string
-              pattern: \S*
-              description: The reference details for the link.
-          required:
-            - relation
-            - url
-    DocumentReferenceContext:
-      allOf:
-        - $ref: '#/components/schemas/BackboneElement'
-        - type: object
-          properties:
-            encounter:
-              type: array
-              items:
-                $ref: '#/components/schemas/Reference'
-                description: Describes the clinical encounter or type of care that the document content is associated with.
-            event:
-              type: array
-              items:
-                $ref: '#/components/schemas/CodeableConcept'
-                description: This list of codes represents the main clinical acts, such as a colonoscopy or an appendectomy, being documented. In some cases, the event is inherent in the type Code, such as a "History and Physical Report" in which the procedure being documented is necessarily a "History and Physical" act.
-            period:
-              $ref: '#/components/schemas/Period'
-              description: The time period over which the service that is described by the document was provided.
-            facilityType:
-              $ref: '#/components/schemas/CodeableConcept'
-              description: The kind of facility where the patient was seen.
-            practiceSetting:
-              $ref: '#/components/schemas/CodeableConcept'
-              description: This property may convey specifics about the practice setting where the content was created, often reflecting the clinical specialty.
-            sourcePatientInfo:
-              $ref: '#/components/schemas/Reference'
-              description: The Patient Information as known when the document was published. May be a reference to a version specific, or contained.
-            related:
-              type: array
-              items:
-                $ref: '#/components/schemas/Reference'
-                description: Related identifiers or resources associated with the DocumentReference.
-    DocumentReferenceContent:
-      allOf:
-        - $ref: '#/components/schemas/BackboneElement'
-        - type: object
-          properties:
-            attachment:
-              $ref: '#/components/schemas/Attachment'
-              description: The document or URL of the document along with critical metadata to prove content has integrity.
-            format:
-              $ref: '#/components/schemas/Coding'
-              description: An identifier of the document encoding, structure, and template that the document conforms to beyond the base format indicated in the mimeType.
-          required:
-            - attachment
-    DocumentReferenceRelatesTo:
-      allOf:
-        - $ref: '#/components/schemas/BackboneElement'
-        - type: object
-          properties:
-            code:
-              type: string
-              pattern: '[^\s]+(\s[^\s]+)*'
-              description: The type of relationship that this document has with anther document.
-            target:
-              $ref: '#/components/schemas/Reference'
-              description: The target document of this relationship.
-          required:
-            - code
-            - target
-    OperationOutcomeIssue:
-      allOf:
-        - $ref: '#/components/schemas/BackboneElement'
-        - type: object
-          properties:
-            severity:
-              type: string
-              pattern: '[^\s]+(\s[^\s]+)*'
-              description: Indicates whether the issue indicates a variation from successful processing.
-            code:
-              type: string
-              pattern: '[^\s]+(\s[^\s]+)*'
-              description: Describes the type of the issue. The system that creates an OperationOutcome SHALL choose the most applicable code from the IssueType value set, and may additional provide its own code for the error in the details element.
-            details:
-              $ref: '#/components/schemas/CodeableConcept'
-              description: Additional details about the error. This may be a text description of the error or a system code that identifies the error.
-            diagnostics:
-              type: string
-              pattern: '[ \r\n\t\S]+'
-              description: Additional diagnostic information about the issue.
-            location:
-              type: array
-              items:
-                type: string
-                pattern: '[ \r\n\t\S]+'
-                description: "This element is deprecated because it is XML specific. It is replaced by issue.expression, which is format independent, and simpler to parse. \n\nFor resource issues, this will be a simple XPath limited to element names, repetition indicators and the default child accessor that identifies one of the elements in the resource that caused this issue to be raised.  For HTTP errors, will be \"http.\" + the parameter name."
-            expression:
-              type: array
-              items:
-                type: string
-                pattern: '[ \r\n\t\S]+'
-                description: A [simple subset of FHIRPath](fhirpath.html#simple) limited to element names, repetition indicators and the default child accessor that identifies one of the elements in the resource that caused this issue to be raised.
-          required:
-            - severity
-            - code
+              - UidxswV4Z
     Element:
       type: object
       properties:
         id:
           type: string
           pattern: '[A-Za-z0-9\-\.]{1,64}'
-          description: Unique id for the element within a resource (for internal references). This may be any string value that does not contain spaces.
+          description:
+            Unique id for the element within a resource (for internal references).
+            This may be any string value that does not contain spaces.
         extension:
           type: array
           items:
-            $ref: '#/components/schemas/Extension'
-            description: May be used to represent additional information that is not part of the basic definition of the element. To make the use of extensions safe and manageable, there is a strict set of governance  applied to the definition and use of extensions. Though any implementer can define an extension, there is a set of requirements that SHALL be met as part of the definition of the extension.
+            $ref: "#/components/schemas/Extension"
+            description:
+              May be used to represent additional information that is not
+              part of the basic definition of the element. To make the use of extensions
+              safe and manageable, there is a strict set of governance  applied to
+              the definition and use of extensions. Though any implementer can define
+              an extension, there is a set of requirements that SHALL be met as part
+              of the definition of the extension.
           example:
             - url: http://example.com
               valueString: text value
     BackboneElement:
       allOf:
-        - $ref: '#/components/schemas/Element'
+        - $ref: "#/components/schemas/Element"
         - type: object
           properties:
             modifierExtension:
               type: array
               items:
-                $ref: '#/components/schemas/Extension'
-                description: |-
-                  May be used to represent additional information that is not part of the basic definition of the element and that modifies the understanding of the element in which it is contained and/or the understanding of the containing element's descendants. Usually modifier elements provide negation or qualification. To make the use of extensions safe and manageable, there is a strict set of governance applied to the definition and use of extensions. Though any implementer can define an extension, there is a set of requirements that SHALL be met as part of the definition of the extension. Applications processing a resource are required to check for modifier extensions.
+                $ref: "#/components/schemas/Extension"
+                description:
+                  "May be used to represent additional information that
+                  is not part of the basic definition of the element and that modifies
+                  the understanding of the element in which it is contained and/or
+                  the understanding of the containing element's descendants. Usually
+                  modifier elements provide negation or qualification. To make the
+                  use of extensions safe and manageable, there is a strict set of
+                  governance applied to the definition and use of extensions. Though
+                  any implementer can define an extension, there is a set of requirements
+                  that SHALL be met as part of the definition of the extension. Applications
+                  processing a resource are required to check for modifier extensions.
 
-                  Modifier extensions SHALL NOT change the meaning of any elements on Resource or DomainResource (including cannot change the meaning of modifierExtension itself).
+
+                  Modifier extensions SHALL NOT change the meaning of any elements
+                  on Resource or DomainResource (including cannot change the meaning
+                  of modifierExtension itself)."
     Address:
       allOf:
-        - $ref: '#/components/schemas/Element'
+        - $ref: "#/components/schemas/Element"
         - type: object
           properties:
             use:
@@ -1303,21 +1032,32 @@
             type:
               type: string
               pattern: '[^\s]+(\s[^\s]+)*'
-              description: Distinguishes between physical addresses (those you can visit) and mailing addresses (e.g. PO Boxes and care&ndash;of addresses). Most addresses are both.
+              description:
+                Distinguishes between physical addresses (those you can
+                visit) and mailing addresses (e.g. PO Boxes and care&ndash;of addresses).
+                Most addresses are both.
             text:
               type: string
               pattern: '[ \r\n\t\S]+'
-              description: Specifies the entire address as it should be displayed e.g. on a postal label. This may be provided instead of or as well as the specific parts.
+              description:
+                Specifies the entire address as it should be displayed
+                e.g. on a postal label. This may be provided instead of or as well
+                as the specific parts.
             line:
               type: array
               items:
                 type: string
                 pattern: '[ \r\n\t\S]+'
-                description: This component contains the house number, apartment number, street name, street direction,  P.O. Box number, delivery hints, and similar address information.
+                description:
+                  This component contains the house number, apartment number,
+                  street name, street direction,  P.O. Box number, delivery hints,
+                  and similar address information.
             city:
               type: string
               pattern: '[ \r\n\t\S]+'
-              description: The name of the city, town, suburb, village or other community or delivery center.
+              description:
+                The name of the city, town, suburb, village or other community
+                or delivery center.
             district:
               type: string
               pattern: '[ \r\n\t\S]+'
@@ -1325,30 +1065,37 @@
             state:
               type: string
               pattern: '[ \r\n\t\S]+'
-              description: Sub&ndash;unit of a country with limited sovereignty in a federally organized country. A code may be used if codes are in common use (e.g. US 2 letter state codes).
+              description:
+                Sub&ndash;unit of a country with limited sovereignty in
+                a federally organized country. A code may be used if codes are in
+                common use (e.g. US 2 letter state codes).
             postalCode:
               type: string
               pattern: '[ \r\n\t\S]+'
-              description: A postal code designating a region defined by the postal service.
+              description:
+                A postal code designating a region defined by the postal
+                service.
             country:
               type: string
               pattern: '[ \r\n\t\S]+'
-              description: Country &ndash; a nation as commonly understood or generally accepted.
+              description:
+                Country &ndash; a nation as commonly understood or generally
+                accepted.
             period:
-              $ref: '#/components/schemas/Period'
+              $ref: "#/components/schemas/Period"
               description: Time period when address was/is in use.
     Age:
       allOf:
-        - $ref: '#/components/schemas/Quantity'
+        - $ref: "#/components/schemas/Quantity"
         - type: object
           properties: {}
     Annotation:
       allOf:
-        - $ref: '#/components/schemas/Element'
+        - $ref: "#/components/schemas/Element"
         - type: object
           properties:
             authorReference:
-              $ref: '#/components/schemas/Reference'
+              $ref: "#/components/schemas/Reference"
               description: The individual responsible for making the annotation.
             authorString:
               type: string
@@ -1366,21 +1113,28 @@
             - text
     Attachment:
       allOf:
-        - $ref: '#/components/schemas/Element'
+        - $ref: "#/components/schemas/Element"
         - type: object
           properties:
             contentType:
               type: string
               pattern: '[^\s]+(\s[^\s]+)*'
-              description: Identifies the type of the data in the attachment and allows a method to be chosen to interpret or render the data. Includes mime type parameters such as charset where appropriate.
+              description:
+                Identifies the type of the data in the attachment and allows
+                a method to be chosen to interpret or render the data. Includes mime
+                type parameters such as charset where appropriate.
             language:
               type: string
               pattern: '[^\s]+(\s[^\s]+)*'
-              description: The human language of the content. The value can be any valid value according to BCP 47.
+              description:
+                The human language of the content. The value can be any
+                valid value according to BCP 47.
             data:
               type: string
               pattern: (\s*([0-9a-zA-Z\+/=]){4}\s*)+
-              description: The actual data of the attachment &ndash; a sequence of bytes, base64 encoded.
+              description:
+                The actual data of the attachment &ndash; a sequence of
+                bytes, base64 encoded.
             url:
               type: string
               pattern: \S*
@@ -1388,11 +1142,15 @@
             size:
               type: integer
               format: int32
-              description: The number of bytes of data that make up this attachment (before base64 encoding, if that is done).
+              description:
+                The number of bytes of data that make up this attachment
+                (before base64 encoding, if that is done).
             hash:
               type: string
               pattern: (\s*([0-9a-zA-Z\+/=]){4}\s*)+
-              description: The calculated hash of the data using SHA&ndash;1. Represented using base64.
+              description:
+                The calculated hash of the data using SHA&ndash;1. Represented
+                using base64.
             title:
               type: string
               pattern: '[ \r\n\t\S]+'
@@ -1403,55 +1161,78 @@
               description: The date that the attachment was first created.
     CodeableConcept:
       allOf:
-        - $ref: '#/components/schemas/Element'
+        - $ref: "#/components/schemas/Element"
         - type: object
           properties:
             coding:
               type: array
               items:
-                $ref: '#/components/schemas/Coding'
+                $ref: "#/components/schemas/Coding"
                 description: A reference to a code defined by a terminology system.
             text:
               type: string
               pattern: '[ \r\n\t\S]+'
-              description: A human language representation of the concept as seen/selected/uttered by the user who entered the data and/or which represents the intended meaning of the user.
+              description:
+                A human language representation of the concept as seen/selected/uttered
+                by the user who entered the data and/or which represents the intended
+                meaning of the user.
     Coding:
       allOf:
-        - $ref: '#/components/schemas/Element'
+        - $ref: "#/components/schemas/Element"
         - type: object
           properties:
             system:
               type: string
               pattern: \S*
-              description: The identification of the code system that defines the meaning of the symbol in the code.
+              description:
+                The identification of the code system that defines the
+                meaning of the symbol in the code.
             version:
               type: string
               pattern: '[ \r\n\t\S]+'
-              description: The version of the code system which was used when choosing this code. Note that a well&ndash;maintained code system does not need the version reported, because the meaning of codes is consistent across versions. However this cannot consistently be assured, and when the meaning is not guaranteed to be consistent, the version SHOULD be exchanged.
+              description:
+                The version of the code system which was used when choosing
+                this code. Note that a well&ndash;maintained code system does not
+                need the version reported, because the meaning of codes is consistent
+                across versions. However this cannot consistently be assured, and
+                when the meaning is not guaranteed to be consistent, the version SHOULD
+                be exchanged.
             code:
               type: string
               pattern: '[^\s]+(\s[^\s]+)*'
-              description: A symbol in syntax defined by the system. The symbol may be a predefined code or an expression in a syntax defined by the coding system (e.g. post&ndash;coordination).
+              description:
+                A symbol in syntax defined by the system. The symbol may
+                be a predefined code or an expression in a syntax defined by the coding
+                system (e.g. post&ndash;coordination).
             display:
               type: string
               pattern: '[ \r\n\t\S]+'
-              description: A representation of the meaning of the code in the system, following the rules of the system.
+              description:
+                A representation of the meaning of the code in the system,
+                following the rules of the system.
             userSelected:
               type: boolean
-              description: Indicates that this coding was chosen by a user directly &ndash; e.g. off a pick list of available items (codes or displays).
+              description:
+                Indicates that this coding was chosen by a user directly
+                &ndash; e.g. off a pick list of available items (codes or displays).
     ContactPoint:
       allOf:
-        - $ref: '#/components/schemas/Element'
+        - $ref: "#/components/schemas/Element"
         - type: object
           properties:
             system:
               type: string
               pattern: '[^\s]+(\s[^\s]+)*'
-              description: Telecommunications form for contact point &ndash; what communications system is required to make use of the contact.
+              description:
+                Telecommunications form for contact point &ndash; what
+                communications system is required to make use of the contact.
             value:
               type: string
               pattern: '[ \r\n\t\S]+'
-              description: The actual contact point details, in a form that is meaningful to the designated communication system (i.e. phone number or email address).
+              description:
+                The actual contact point details, in a form that is meaningful
+                to the designated communication system (i.e. phone number or email
+                address).
             use:
               type: string
               pattern: '[^\s]+(\s[^\s]+)*'
@@ -1459,28 +1240,31 @@
             rank:
               type: integer
               format: int32
-              description: Specifies a preferred order in which to use a set of contacts. ContactPoints with lower rank values are more preferred than those with higher rank values.
+              description:
+                Specifies a preferred order in which to use a set of contacts.
+                ContactPoints with lower rank values are more preferred than those
+                with higher rank values.
             period:
-              $ref: '#/components/schemas/Period'
+              $ref: "#/components/schemas/Period"
               description: Time period when the contact point was/is in use.
     Count:
       allOf:
-        - $ref: '#/components/schemas/Quantity'
+        - $ref: "#/components/schemas/Quantity"
         - type: object
           properties: {}
     Distance:
       allOf:
-        - $ref: '#/components/schemas/Quantity'
+        - $ref: "#/components/schemas/Quantity"
         - type: object
           properties: {}
     Duration:
       allOf:
-        - $ref: '#/components/schemas/Quantity'
+        - $ref: "#/components/schemas/Quantity"
         - type: object
           properties: {}
     HumanName:
       allOf:
-        - $ref: '#/components/schemas/Element'
+        - $ref: "#/components/schemas/Element"
         - type: object
           properties:
             use:
@@ -1490,11 +1274,17 @@
             text:
               type: string
               pattern: '[ \r\n\t\S]+'
-              description: Specifies the entire name as it should be displayed e.g. on an application UI. This may be provided instead of or as well as the specific parts.
+              description:
+                Specifies the entire name as it should be displayed e.g.
+                on an application UI. This may be provided instead of or as well as
+                the specific parts.
             family:
               type: string
               pattern: '[ \r\n\t\S]+'
-              description: The part of a name that links to the genealogy. In some cultures (e.g. Eritrea) the family name of a son is the first name of his father.
+              description:
+                The part of a name that links to the genealogy. In some
+                cultures (e.g. Eritrea) the family name of a son is the first name
+                of his father.
             given:
               type: array
               items:
@@ -1506,19 +1296,27 @@
               items:
                 type: string
                 pattern: '[ \r\n\t\S]+'
-                description: Part of the name that is acquired as a title due to academic, legal, employment or nobility status, etc. and that appears at the start of the name.
+                description:
+                  Part of the name that is acquired as a title due to academic,
+                  legal, employment or nobility status, etc. and that appears at the
+                  start of the name.
             suffix:
               type: array
               items:
                 type: string
                 pattern: '[ \r\n\t\S]+'
-                description: Part of the name that is acquired as a title due to academic, legal, employment or nobility status, etc. and that appears at the end of the name.
+                description:
+                  Part of the name that is acquired as a title due to academic,
+                  legal, employment or nobility status, etc. and that appears at the
+                  end of the name.
             period:
-              $ref: '#/components/schemas/Period'
-              description: Indicates the period of time when this name was valid for the named person.
+              $ref: "#/components/schemas/Period"
+              description:
+                Indicates the period of time when this name was valid for
+                the named person.
     Identifier:
       allOf:
-        - $ref: '#/components/schemas/Element'
+        - $ref: "#/components/schemas/Element"
         - type: object
           properties:
             use:
@@ -1526,21 +1324,27 @@
               pattern: '[^\s]+(\s[^\s]+)*'
               description: The purpose of this identifier.
             type:
-              $ref: '#/components/schemas/CodeableConcept'
-              description: A coded type for the identifier that can be used to determine which identifier to use for a specific purpose.
+              $ref: "#/components/schemas/CodeableConcept"
+              description:
+                A coded type for the identifier that can be used to determine
+                which identifier to use for a specific purpose.
             system:
               type: string
               pattern: \S*
-              description: Establishes the namespace for the value &ndash; that is, a URL that describes a set values that are unique.
+              description:
+                Establishes the namespace for the value &ndash; that is,
+                a URL that describes a set values that are unique.
             value:
               type: string
               pattern: '[ \r\n\t\S]+'
-              description: The portion of the identifier typically relevant to the user and which is unique within the context of the system.
+              description:
+                The portion of the identifier typically relevant to the
+                user and which is unique within the context of the system.
             period:
-              $ref: '#/components/schemas/Period'
+              $ref: "#/components/schemas/Period"
               description: Time period during which identifier is/was valid for use.
             assigner:
-              $ref: '#/components/schemas/Reference'
+              $ref: "#/components/schemas/Reference"
               description: Organization that issued/manages the identifier.
               example:
                 reference: Organization/123
@@ -1548,7 +1352,7 @@
                 display: The Assigning Organization
     Money:
       allOf:
-        - $ref: '#/components/schemas/Element'
+        - $ref: "#/components/schemas/Element"
         - type: object
           properties:
             value:
@@ -1560,12 +1364,12 @@
               description: ISO 4217 Currency Code.
     MoneyQuantity:
       allOf:
-        - $ref: '#/components/schemas/Quantity'
+        - $ref: "#/components/schemas/Quantity"
         - type: object
           properties: {}
     Period:
       allOf:
-        - $ref: '#/components/schemas/Element'
+        - $ref: "#/components/schemas/Element"
         - type: object
           properties:
             start:
@@ -1575,19 +1379,29 @@
             end:
               type: string
               pattern: ([0-9]([0-9]([0-9][1-9]|[1-9]0)|[1-9]00)|[1-9]000)(-(0[1-9]|1[0-2])(-(0[1-9]|[1-2][0-9]|3[0-1])(T([01][0-9]|2[0-3]):[0-5][0-9]:([0-5][0-9]|60)(\.[0-9]+)?(Z|(\+|-)((0[0-9]|1[0-3]):[0-5][0-9]|14:00)))?)?)?
-              description: The end of the period. If the end of the period is missing, it means no end was known or planned at the time the instance was created. The start may be in the past, and the end date in the future, which means that period is expected/planned to end at that time.
+              description:
+                The end of the period. If the end of the period is missing,
+                it means no end was known or planned at the time the instance was
+                created. The start may be in the past, and the end date in the future,
+                which means that period is expected/planned to end at that time.
     Quantity:
       allOf:
-        - $ref: '#/components/schemas/Element'
+        - $ref: "#/components/schemas/Element"
         - type: object
           properties:
             value:
               type: number
-              description: The value of the measured amount. The value includes an implicit precision in the presentation of the value.
+              description:
+                The value of the measured amount. The value includes an
+                implicit precision in the presentation of the value.
             comparator:
               type: string
               pattern: '[^\s]+(\s[^\s]+)*'
-              description: How the value should be understood and represented &ndash; whether the actual value is greater or less than the stated value due to measurement issues; e.g. if the comparator is "<" , then the real value is < stated value.
+              description:
+                How the value should be understood and represented &ndash;
+                whether the actual value is greater or less than the stated value
+                due to measurement issues; e.g. if the comparator is "<" , then the
+                real value is < stated value.
             unit:
               type: string
               pattern: '[ \r\n\t\S]+'
@@ -1595,133 +1409,200 @@
             system:
               type: string
               pattern: \S*
-              description: The identification of the system that provides the coded form of the unit.
+              description:
+                The identification of the system that provides the coded
+                form of the unit.
             code:
               type: string
               pattern: '[^\s]+(\s[^\s]+)*'
-              description: A computer processable form of the unit in some unit representation system.
+              description:
+                A computer processable form of the unit in some unit representation
+                system.
     Range:
       allOf:
-        - $ref: '#/components/schemas/Element'
+        - $ref: "#/components/schemas/Element"
         - type: object
           properties:
             low:
-              $ref: '#/components/schemas/SimpleQuantity'
+              $ref: "#/components/schemas/SimpleQuantity"
               description: The low limit. The boundary is inclusive.
             high:
-              $ref: '#/components/schemas/SimpleQuantity'
+              $ref: "#/components/schemas/SimpleQuantity"
               description: The high limit. The boundary is inclusive.
     Ratio:
       allOf:
-        - $ref: '#/components/schemas/Element'
+        - $ref: "#/components/schemas/Element"
         - type: object
           properties:
             numerator:
-              $ref: '#/components/schemas/Quantity'
+              $ref: "#/components/schemas/Quantity"
               description: The value of the numerator.
             denominator:
-              $ref: '#/components/schemas/Quantity'
+              $ref: "#/components/schemas/Quantity"
               description: The value of the denominator.
     Reference:
       allOf:
-        - $ref: '#/components/schemas/Element'
+        - $ref: "#/components/schemas/Element"
         - type: object
           properties:
             reference:
               type: string
               pattern: '[ \r\n\t\S]+'
-              description: A reference to a location at which the other resource is found. The reference may be a relative reference, in which case it is relative to the service base URL, or an absolute URL that resolves to the location where the resource is found. The reference may be version specific or not. If the reference is not to a FHIR RESTful server, then it should be assumed to be version specific. Internal fragment references (start with '#') refer to contained resources.
+              description:
+                A reference to a location at which the other resource is
+                found. The reference may be a relative reference, in which case it
+                is relative to the service base URL, or an absolute URL that resolves
+                to the location where the resource is found. The reference may be
+                version specific or not. If the reference is not to a FHIR RESTful
+                server, then it should be assumed to be version specific. Internal
+                fragment references (start with '#') refer to contained resources.
             type:
               type: string
               pattern: \S*
-              description: |-
-                The expected type of the target of the reference. If both Reference.type and Reference.reference are populated and Reference.reference is a FHIR URL, both SHALL be consistent.
+              description:
+                'The expected type of the target of the reference. If both
+                Reference.type and Reference.reference are populated and Reference.reference
+                is a FHIR URL, both SHALL be consistent.
 
-                The type is the Canonical URL of Resource Definition that is the type this reference refers to. References are URLs that are relative to http://hl7.org/fhir/StructureDefinition/ e.g. "Patient" is a reference to http://hl7.org/fhir/StructureDefinition/Patient. Absolute URLs are only allowed for logical models (and can only be used in references in logical models, not resources).
+
+                The type is the Canonical URL of Resource Definition that is the type
+                this reference refers to. References are URLs that are relative to
+                http://hl7.org/fhir/StructureDefinition/ e.g. "Patient" is a reference
+                to http://hl7.org/fhir/StructureDefinition/Patient. Absolute URLs
+                are only allowed for logical models (and can only be used in references
+                in logical models, not resources).'
             identifier:
-              $ref: '#/components/schemas/Identifier'
-              description: An identifier for the target resource. This is used when there is no way to reference the other resource directly, either because the entity it represents is not available through a FHIR server, or because there is no way for the author of the resource to convert a known identifier to an actual location. There is no requirement that a Reference.identifier point to something that is actually exposed as a FHIR instance, but it SHALL point to a business concept that would be expected to be exposed as a FHIR instance, and that instance would need to be of a FHIR resource type allowed by the reference.
+              $ref: "#/components/schemas/Identifier"
+              description:
+                An identifier for the target resource. This is used when
+                there is no way to reference the other resource directly, either because
+                the entity it represents is not available through a FHIR server, or
+                because there is no way for the author of the resource to convert
+                a known identifier to an actual location. There is no requirement
+                that a Reference.identifier point to something that is actually exposed
+                as a FHIR instance, but it SHALL point to a business concept that
+                would be expected to be exposed as a FHIR instance, and that instance
+                would need to be of a FHIR resource type allowed by the reference.
             display:
               type: string
               pattern: '[ \r\n\t\S]+'
-              description: Plain text narrative that identifies the resource in addition to the resource reference.
+              description:
+                Plain text narrative that identifies the resource in addition
+                to the resource reference.
     SampledData:
       allOf:
-        - $ref: '#/components/schemas/Element'
+        - $ref: "#/components/schemas/Element"
         - type: object
           properties:
             origin:
-              $ref: '#/components/schemas/SimpleQuantity'
-              description: The base quantity that a measured value of zero represents. In addition, this provides the units of the entire measurement series.
+              $ref: "#/components/schemas/SimpleQuantity"
+              description:
+                The base quantity that a measured value of zero represents.
+                In addition, this provides the units of the entire measurement series.
             period:
               type: number
-              description: The length of time between sampling times, measured in milliseconds.
+              description:
+                The length of time between sampling times, measured in
+                milliseconds.
             factor:
               type: number
-              description: A correction factor that is applied to the sampled data points before they are added to the origin.
+              description:
+                A correction factor that is applied to the sampled data
+                points before they are added to the origin.
             lowerLimit:
               type: number
-              description: The lower limit of detection of the measured points. This is needed if any of the data points have the value "L" (lower than detection limit).
+              description:
+                The lower limit of detection of the measured points. This
+                is needed if any of the data points have the value "L" (lower than
+                detection limit).
             upperLimit:
               type: number
-              description: The upper limit of detection of the measured points. This is needed if any of the data points have the value "U" (higher than detection limit).
+              description:
+                The upper limit of detection of the measured points. This
+                is needed if any of the data points have the value "U" (higher than
+                detection limit).
             dimensions:
               type: integer
               format: int32
-              description: The number of sample points at each time point. If this value is greater than one, then the dimensions will be interlaced &ndash; all the sample points for a point in time will be recorded at once.
+              description:
+                The number of sample points at each time point. If this
+                value is greater than one, then the dimensions will be interlaced
+                &ndash; all the sample points for a point in time will be recorded
+                at once.
             data:
               type: string
               pattern: '[ \r\n\t\S]+'
-              description: A series of data points which are decimal values separated by a single space (character u20). The special values "E" (error), "L" (below detection limit) and "U" (above detection limit) can also be used in place of a decimal value.
+              description:
+                A series of data points which are decimal values separated
+                by a single space (character u20). The special values "E" (error),
+                "L" (below detection limit) and "U" (above detection limit) can also
+                be used in place of a decimal value.
           required:
             - origin
             - period
             - dimensions
     SimpleQuantity:
       allOf:
-        - $ref: '#/components/schemas/Quantity'
+        - $ref: "#/components/schemas/Quantity"
         - type: object
           properties: {}
     Signature:
       allOf:
-        - $ref: '#/components/schemas/Element'
+        - $ref: "#/components/schemas/Element"
         - type: object
           properties:
             type:
               type: array
               items:
-                $ref: '#/components/schemas/Coding'
-                description: An indication of the reason that the entity signed this document. This may be explicitly included as part of the signature information and can be used when determining accountability for various actions concerning the document.
+                $ref: "#/components/schemas/Coding"
+                description:
+                  An indication of the reason that the entity signed this
+                  document. This may be explicitly included as part of the signature
+                  information and can be used when determining accountability for
+                  various actions concerning the document.
               minItems: 1
             when:
               type: string
               pattern: ([0-9]([0-9]([0-9][1-9]|[1-9]0)|[1-9]00)|[1-9]000)-(0[1-9]|1[0-2])-(0[1-9]|[1-2][0-9]|3[0-1])T([01][0-9]|2[0-3]):[0-5][0-9]:([0-5][0-9]|60)(\.[0-9]+)?(Z|(\+|-)((0[0-9]|1[0-3]):[0-5][0-9]|14:00))
               description: When the digital signature was signed.
             who:
-              $ref: '#/components/schemas/Reference'
-              description: A reference to an application&ndash;usable description of the identity that signed  (e.g. the signature used their private key).
+              $ref: "#/components/schemas/Reference"
+              description:
+                A reference to an application&ndash;usable description
+                of the identity that signed  (e.g. the signature used their private
+                key).
             onBehalfOf:
-              $ref: '#/components/schemas/Reference'
-              description: A reference to an application&ndash;usable description of the identity that is represented by the signature.
+              $ref: "#/components/schemas/Reference"
+              description:
+                A reference to an application&ndash;usable description
+                of the identity that is represented by the signature.
             targetFormat:
               type: string
               pattern: '[^\s]+(\s[^\s]+)*'
-              description: A mime type that indicates the technical format of the target resources signed by the signature.
+              description:
+                A mime type that indicates the technical format of the
+                target resources signed by the signature.
             sigFormat:
               type: string
               pattern: '[^\s]+(\s[^\s]+)*'
-              description: A mime type that indicates the technical format of the signature. Important mime types are application/signature+xml for X ML DigSig, application/jose for JWS, and image/* for a graphical image of a signature, etc.
+              description:
+                A mime type that indicates the technical format of the
+                signature. Important mime types are application/signature+xml for
+                X ML DigSig, application/jose for JWS, and image/* for a graphical
+                image of a signature, etc.
             data:
               type: string
               pattern: (\s*([0-9a-zA-Z\+/=]){4}\s*)+
-              description: The base64 encoding of the Signature content. When signature is not recorded electronically this element would be empty.
+              description:
+                The base64 encoding of the Signature content. When signature
+                is not recorded electronically this element would be empty.
           required:
             - type
             - when
             - who
     Timing:
       allOf:
-        - $ref: '#/components/schemas/BackboneElement'
+        - $ref: "#/components/schemas/BackboneElement"
         - type: object
           properties:
             event:
@@ -1731,86 +1612,21 @@
                 pattern: ([0-9]([0-9]([0-9][1-9]|[1-9]0)|[1-9]00)|[1-9]000)(-(0[1-9]|1[0-2])(-(0[1-9]|[1-2][0-9]|3[0-1])(T([01][0-9]|2[0-3]):[0-5][0-9]:([0-5][0-9]|60)(\.[0-9]+)?(Z|(\+|-)((0[0-9]|1[0-3]):[0-5][0-9]|14:00)))?)?)?
                 description: Identifies specific times when the event occurs.
             repeat:
-              $ref: '#/components/schemas/TimingRepeat'
+              $ref: "#/components/schemas/TimingRepeat"
               description: A set of rules that describe when the event is scheduled.
             code:
-              $ref: '#/components/schemas/CodeableConcept'
-              description: A code for the timing schedule (or just text in code.text). Some codes such as BID are ubiquitous, but many institutions define their own additional codes. If a code is provided, the code is understood to be a complete statement of whatever is specified in the structured timing data, and either the code or the data may be used to interpret the Timing, with the exception that .repeat.bounds still applies over the code (and is not contained in the code).
-    TimingRepeat:
-      allOf:
-        - $ref: '#/components/schemas/BackboneElement'
-        - type: object
-          properties:
-            boundsDuration:
-              $ref: '#/components/schemas/Duration'
-              description: Either a duration for the length of the timing schedule, a range of possible length, or outer bounds for start and/or end limits of the timing schedule.
-            boundsRange:
-              $ref: '#/components/schemas/Range'
-              description: Either a duration for the length of the timing schedule, a range of possible length, or outer bounds for start and/or end limits of the timing schedule.
-            boundsPeriod:
-              $ref: '#/components/schemas/Period'
-              description: Either a duration for the length of the timing schedule, a range of possible length, or outer bounds for start and/or end limits of the timing schedule.
-            count:
-              type: integer
-              format: int32
-              description: A total count of the desired number of repetitions across the duration of the entire timing specification. If countMax is present, this element indicates the lower bound of the allowed range of count values.
-            countMax:
-              type: integer
-              format: int32
-              description: If present, indicates that the count is a range &ndash; so to perform the action between [count] and [countMax] times.
-            duration:
-              type: number
-              description: How long this thing happens for when it happens. If durationMax is present, this element indicates the lower bound of the allowed range of the duration.
-            durationMax:
-              type: number
-              description: If present, indicates that the duration is a range &ndash; so to perform the action between [duration] and [durationMax] time length.
-            durationUnit:
-              type: string
-              pattern: '[^\s]+(\s[^\s]+)*'
-              description: The units of time for the duration, in UCUM units.
-            frequency:
-              type: integer
-              format: int32
-              description: The number of times to repeat the action within the specified period. If frequencyMax is present, this element indicates the lower bound of the allowed range of the frequency.
-            frequencyMax:
-              type: integer
-              format: int32
-              description: If present, indicates that the frequency is a range &ndash; so to repeat between [frequency] and [frequencyMax] times within the period or period range.
-            period:
-              type: number
-              description: Indicates the duration of time over which repetitions are to occur; e.g. to express "3 times per day", 3 would be the frequency and "1 day" would be the period. If periodMax is present, this element indicates the lower bound of the allowed range of the period length.
-            periodMax:
-              type: number
-              description: If present, indicates that the period is a range from [period] to [periodMax], allowing expressing concepts such as "do this once every 3&ndash;5 days.
-            periodUnit:
-              type: string
-              pattern: '[^\s]+(\s[^\s]+)*'
-              description: The units of time for the period in UCUM units.
-            dayOfWeek:
-              type: array
-              items:
-                type: string
-                pattern: '[^\s]+(\s[^\s]+)*'
-                description: If one or more days of week is provided, then the action happens only on the specified day(s).
-            timeOfDay:
-              type: array
-              items:
-                type: string
-                pattern: ([01][0-9]|2[0-3]):[0-5][0-9]:([0-5][0-9]|60)(\.[0-9]+)?
-                description: Specified time of day for action to take place.
-            when:
-              type: array
-              items:
-                type: string
-                pattern: '[^\s]+(\s[^\s]+)*'
-                description: An approximate time period during the day, potentially linked to an event of daily living that indicates when the action should occur.
-            offset:
-              type: integer
-              format: int32
-              description: The number of minutes from the event. If the event code does not indicate whether the minutes is before or after the event, then the offset is assumed to be after the event.
+              $ref: "#/components/schemas/CodeableConcept"
+              description:
+                A code for the timing schedule (or just text in code.text).
+                Some codes such as BID are ubiquitous, but many institutions define
+                their own additional codes. If a code is provided, the code is understood
+                to be a complete statement of whatever is specified in the structured
+                timing data, and either the code or the data may be used to interpret
+                the Timing, with the exception that .repeat.bounds still applies over
+                the code (and is not contained in the code).
     ContactDetail:
       allOf:
-        - $ref: '#/components/schemas/Element'
+        - $ref: "#/components/schemas/Element"
         - type: object
           properties:
             name:
@@ -1820,11 +1636,13 @@
             telecom:
               type: array
               items:
-                $ref: '#/components/schemas/ContactPoint'
-                description: The contact details for the individual (if a name was provided) or the organization.
+                $ref: "#/components/schemas/ContactPoint"
+                description:
+                  The contact details for the individual (if a name was
+                  provided) or the organization.
     RelatedArtifact:
       allOf:
-        - $ref: '#/components/schemas/Element'
+        - $ref: "#/components/schemas/Element"
         - type: object
           properties:
             type:
@@ -1834,261 +1652,441 @@
             label:
               type: string
               pattern: '[ \r\n\t\S]+'
-              description: A short label that can be used to reference the citation from elsewhere in the containing artifact, such as a footnote index.
+              description:
+                A short label that can be used to reference the citation
+                from elsewhere in the containing artifact, such as a footnote index.
             display:
               type: string
               pattern: '[ \r\n\t\S]+'
-              description: A brief description of the document or knowledge resource being referenced, suitable for display to a consumer.
+              description:
+                A brief description of the document or knowledge resource
+                being referenced, suitable for display to a consumer.
             citation:
               type: string
               pattern: '[ \r\n\t\S]+'
-              description: A bibliographic citation for the related artifact. This text SHOULD be formatted according to an accepted citation format.
+              description:
+                A bibliographic citation for the related artifact. This
+                text SHOULD be formatted according to an accepted citation format.
             url:
               type: string
               pattern: \S*
-              description: A url for the artifact that can be followed to access the actual content.
+              description:
+                A url for the artifact that can be followed to access the
+                actual content.
             document:
-              $ref: '#/components/schemas/Attachment'
-              description: The document being referenced, represented as an attachment. This is exclusive with the resource element.
+              $ref: "#/components/schemas/Attachment"
+              description:
+                The document being referenced, represented as an attachment.
+                This is exclusive with the resource element.
             resource:
               type: string
               pattern: \S*
-              description: The related resource, such as a library, value set, profile, or other knowledge resource.
+              description:
+                The related resource, such as a library, value set, profile,
+                or other knowledge resource.
           required:
             - type
     UsageContext:
       allOf:
-        - $ref: '#/components/schemas/Element'
+        - $ref: "#/components/schemas/Element"
         - type: object
           properties:
             code:
-              $ref: '#/components/schemas/Coding'
-              description: A code that identifies the type of context being specified by this usage context.
+              $ref: "#/components/schemas/Coding"
+              description:
+                A code that identifies the type of context being specified
+                by this usage context.
             valueCodeableConcept:
-              $ref: '#/components/schemas/CodeableConcept'
-              description: A value that defines the context specified in this context of use. The interpretation of the value is defined by the code.
+              $ref: "#/components/schemas/CodeableConcept"
+              description:
+                A value that defines the context specified in this context
+                of use. The interpretation of the value is defined by the code.
             valueQuantity:
-              $ref: '#/components/schemas/Quantity'
-              description: A value that defines the context specified in this context of use. The interpretation of the value is defined by the code.
+              $ref: "#/components/schemas/Quantity"
+              description:
+                A value that defines the context specified in this context
+                of use. The interpretation of the value is defined by the code.
             valueRange:
-              $ref: '#/components/schemas/Range'
-              description: A value that defines the context specified in this context of use. The interpretation of the value is defined by the code.
+              $ref: "#/components/schemas/Range"
+              description:
+                A value that defines the context specified in this context
+                of use. The interpretation of the value is defined by the code.
             valueReference:
-              $ref: '#/components/schemas/Reference'
-              description: A value that defines the context specified in this context of use. The interpretation of the value is defined by the code.
+              $ref: "#/components/schemas/Reference"
+              description:
+                A value that defines the context specified in this context
+                of use. The interpretation of the value is defined by the code.
           required:
             - code
     Meta:
       allOf:
-        - $ref: '#/components/schemas/Element'
+        - $ref: "#/components/schemas/Element"
         - type: object
           properties:
             versionId:
               type: string
               pattern: '[A-Za-z0-9\-\.]{1,64}'
-              description: The version specific identifier, as it appears in the version portion of the URL. This value changes when the resource is created, updated, or deleted.
+              description:
+                The version specific identifier, as it appears in the version
+                portion of the URL. This value changes when the resource is created,
+                updated, or deleted.
             lastUpdated:
               type: string
               pattern: ([0-9]([0-9]([0-9][1-9]|[1-9]0)|[1-9]00)|[1-9]000)-(0[1-9]|1[0-2])-(0[1-9]|[1-2][0-9]|3[0-1])T([01][0-9]|2[0-3]):[0-5][0-9]:([0-5][0-9]|60)(\.[0-9]+)?(Z|(\+|-)((0[0-9]|1[0-3]):[0-5][0-9]|14:00))
-              description: When the resource last changed &ndash; e.g. when the version changed.
+              description:
+                When the resource last changed &ndash; e.g. when the version
+                changed.
             source:
               type: string
               pattern: \S*
-              description: A uri that identifies the source system of the resource. This provides a minimal amount of [Provenance](provenance.html#) information that can be used to track or differentiate the source of information in the resource. The source may identify another FHIR server, document, message, database, etc.
+              description:
+                A uri that identifies the source system of the resource.
+                This provides a minimal amount of [Provenance](provenance.html#) information
+                that can be used to track or differentiate the source of information
+                in the resource. The source may identify another FHIR server, document,
+                message, database, etc.
             profile:
               type: array
               items:
                 type: string
                 pattern: \S*
-                description: A list of profiles (references to [StructureDefinition](structuredefinition.html#) resources) that this resource claims to conform to. The URL is a reference to [StructureDefinition.url](structuredefinition&ndash;definitions.html#StructureDefinition.url).
+                description:
+                  A list of profiles (references to [StructureDefinition](structuredefinition.html#)
+                  resources) that this resource claims to conform to. The URL is a
+                  reference to [StructureDefinition.url](structuredefinition&ndash;definitions.html#StructureDefinition.url).
             security:
               type: array
               items:
-                $ref: '#/components/schemas/Coding'
-                description: Security labels applied to this resource. These tags connect specific resources to the overall security policy and infrastructure.
+                $ref: "#/components/schemas/Coding"
+                description:
+                  Security labels applied to this resource. These tags
+                  connect specific resources to the overall security policy and infrastructure.
             tag:
               type: array
               items:
-                $ref: '#/components/schemas/Coding'
-                description: Tags applied to this resource. Tags are intended to be used to identify and relate resources to process and workflow, and applications are not required to consider the tags when interpreting the meaning of a resource.
+                $ref: "#/components/schemas/Coding"
+                description:
+                  Tags applied to this resource. Tags are intended to be
+                  used to identify and relate resources to process and workflow, and
+                  applications are not required to consider the tags when interpreting
+                  the meaning of a resource.
     Narrative:
       allOf:
-        - $ref: '#/components/schemas/Element'
+        - $ref: "#/components/schemas/Element"
         - type: object
           properties:
             status:
               type: string
               pattern: '[^\s]+(\s[^\s]+)*'
-              description: The status of the narrative &ndash; whether it's entirely generated (from just the defined data or the extensions too), or whether a human authored it and it may contain additional data.
+              description:
+                The status of the narrative &ndash; whether it's entirely
+                generated (from just the defined data or the extensions too), or whether
+                a human authored it and it may contain additional data.
             div:
               type: string
-              description: The actual narrative content, a stripped down version of XHTML.
+              description:
+                The actual narrative content, a stripped down version of
+                XHTML.
           required:
             - status
             - div
     Extension:
       allOf:
-        - $ref: '#/components/schemas/Element'
+        - $ref: "#/components/schemas/Element"
         - type: object
           properties:
             url:
               type: string
               pattern: \S*
-              description: Source of the definition for the extension code &ndash; a logical name or a URL.
+              description:
+                Source of the definition for the extension code &ndash;
+                a logical name or a URL.
             valueBase64Binary:
               type: string
               pattern: (\s*([0-9a-zA-Z\+/=]){4}\s*)+
-              description: Value of extension &ndash; must be one of a constrained set of the data types (see [Extensibility](extensibility.html) for a list).
+              description:
+                Value of extension &ndash; must be one of a constrained
+                set of the data types (see [Extensibility](extensibility.html) for
+                a list).
             valueBoolean:
               type: boolean
-              description: Value of extension &ndash; must be one of a constrained set of the data types (see [Extensibility](extensibility.html) for a list).
+              description:
+                Value of extension &ndash; must be one of a constrained
+                set of the data types (see [Extensibility](extensibility.html) for
+                a list).
             valueCanonical:
               type: string
               pattern: \S*
-              description: Value of extension &ndash; must be one of a constrained set of the data types (see [Extensibility](extensibility.html) for a list).
+              description:
+                Value of extension &ndash; must be one of a constrained
+                set of the data types (see [Extensibility](extensibility.html) for
+                a list).
             valueCode:
               type: string
               pattern: '[^\s]+(\s[^\s]+)*'
-              description: Value of extension &ndash; must be one of a constrained set of the data types (see [Extensibility](extensibility.html) for a list).
+              description:
+                Value of extension &ndash; must be one of a constrained
+                set of the data types (see [Extensibility](extensibility.html) for
+                a list).
             valueDate:
               type: string
               pattern: ([0-9]([0-9]([0-9][1-9]|[1-9]0)|[1-9]00)|[1-9]000)(-(0[1-9]|1[0-2])(-(0[1-9]|[1-2][0-9]|3[0-1]))?)?
-              description: Value of extension &ndash; must be one of a constrained set of the data types (see [Extensibility](extensibility.html) for a list).
+              description:
+                Value of extension &ndash; must be one of a constrained
+                set of the data types (see [Extensibility](extensibility.html) for
+                a list).
             valueDateTime:
               type: string
               pattern: ([0-9]([0-9]([0-9][1-9]|[1-9]0)|[1-9]00)|[1-9]000)(-(0[1-9]|1[0-2])(-(0[1-9]|[1-2][0-9]|3[0-1])(T([01][0-9]|2[0-3]):[0-5][0-9]:([0-5][0-9]|60)(\.[0-9]+)?(Z|(\+|-)((0[0-9]|1[0-3]):[0-5][0-9]|14:00)))?)?)?
-              description: Value of extension &ndash; must be one of a constrained set of the data types (see [Extensibility](extensibility.html) for a list).
+              description:
+                Value of extension &ndash; must be one of a constrained
+                set of the data types (see [Extensibility](extensibility.html) for
+                a list).
             valueDecimal:
               type: number
-              description: Value of extension &ndash; must be one of a constrained set of the data types (see [Extensibility](extensibility.html) for a list).
+              description:
+                Value of extension &ndash; must be one of a constrained
+                set of the data types (see [Extensibility](extensibility.html) for
+                a list).
             valueId:
               type: string
               pattern: '[A-Za-z0-9\-\.]{1,64}'
-              description: Value of extension &ndash; must be one of a constrained set of the data types (see [Extensibility](extensibility.html) for a list).
+              description:
+                Value of extension &ndash; must be one of a constrained
+                set of the data types (see [Extensibility](extensibility.html) for
+                a list).
             valueInstant:
               type: string
               pattern: ([0-9]([0-9]([0-9][1-9]|[1-9]0)|[1-9]00)|[1-9]000)-(0[1-9]|1[0-2])-(0[1-9]|[1-2][0-9]|3[0-1])T([01][0-9]|2[0-3]):[0-5][0-9]:([0-5][0-9]|60)(\.[0-9]+)?(Z|(\+|-)((0[0-9]|1[0-3]):[0-5][0-9]|14:00))
-              description: Value of extension &ndash; must be one of a constrained set of the data types (see [Extensibility](extensibility.html) for a list).
+              description:
+                Value of extension &ndash; must be one of a constrained
+                set of the data types (see [Extensibility](extensibility.html) for
+                a list).
             valueInteger:
               type: integer
               format: int32
-              description: Value of extension &ndash; must be one of a constrained set of the data types (see [Extensibility](extensibility.html) for a list).
+              description:
+                Value of extension &ndash; must be one of a constrained
+                set of the data types (see [Extensibility](extensibility.html) for
+                a list).
             valueMarkdown:
               type: string
               pattern: '[ \r\n\t\S]+'
-              description: Value of extension &ndash; must be one of a constrained set of the data types (see [Extensibility](extensibility.html) for a list).
+              description:
+                Value of extension &ndash; must be one of a constrained
+                set of the data types (see [Extensibility](extensibility.html) for
+                a list).
             valueOid:
               type: string
               pattern: urn:oid:[0-2](\.(0|[1-9][0-9]*))+
-              description: Value of extension &ndash; must be one of a constrained set of the data types (see [Extensibility](extensibility.html) for a list).
+              description:
+                Value of extension &ndash; must be one of a constrained
+                set of the data types (see [Extensibility](extensibility.html) for
+                a list).
             valuePositiveInt:
               type: integer
               format: int32
-              description: Value of extension &ndash; must be one of a constrained set of the data types (see [Extensibility](extensibility.html) for a list).
+              description:
+                Value of extension &ndash; must be one of a constrained
+                set of the data types (see [Extensibility](extensibility.html) for
+                a list).
             valueString:
               type: string
               pattern: '[ \r\n\t\S]+'
-              description: Value of extension &ndash; must be one of a constrained set of the data types (see [Extensibility](extensibility.html) for a list).
+              description:
+                Value of extension &ndash; must be one of a constrained
+                set of the data types (see [Extensibility](extensibility.html) for
+                a list).
             valueTime:
               type: string
               pattern: ([01][0-9]|2[0-3]):[0-5][0-9]:([0-5][0-9]|60)(\.[0-9]+)?
-              description: Value of extension &ndash; must be one of a constrained set of the data types (see [Extensibility](extensibility.html) for a list).
+              description:
+                Value of extension &ndash; must be one of a constrained
+                set of the data types (see [Extensibility](extensibility.html) for
+                a list).
             valueUnsignedInt:
               type: integer
               format: int32
-              description: Value of extension &ndash; must be one of a constrained set of the data types (see [Extensibility](extensibility.html) for a list).
+              description:
+                Value of extension &ndash; must be one of a constrained
+                set of the data types (see [Extensibility](extensibility.html) for
+                a list).
             valueUri:
               type: string
               pattern: \S*
-              description: Value of extension &ndash; must be one of a constrained set of the data types (see [Extensibility](extensibility.html) for a list).
+              description:
+                Value of extension &ndash; must be one of a constrained
+                set of the data types (see [Extensibility](extensibility.html) for
+                a list).
             valueUrl:
               type: string
               pattern: \S*
-              description: Value of extension &ndash; must be one of a constrained set of the data types (see [Extensibility](extensibility.html) for a list).
+              description:
+                Value of extension &ndash; must be one of a constrained
+                set of the data types (see [Extensibility](extensibility.html) for
+                a list).
             valueUuid:
               type: string
               pattern: urn:uuid:[0-9a-f]{8}-[0-9a-f]{4}-[0-9a-f]{4}-[0-9a-f]{4}-[0-9a-f]{12}
-              description: Value of extension &ndash; must be one of a constrained set of the data types (see [Extensibility](extensibility.html) for a list).
+              description:
+                Value of extension &ndash; must be one of a constrained
+                set of the data types (see [Extensibility](extensibility.html) for
+                a list).
             valueAddress:
-              $ref: '#/components/schemas/Address'
-              description: Value of extension &ndash; must be one of a constrained set of the data types (see [Extensibility](extensibility.html) for a list).
+              $ref: "#/components/schemas/Address"
+              description:
+                Value of extension &ndash; must be one of a constrained
+                set of the data types (see [Extensibility](extensibility.html) for
+                a list).
             valueAge:
-              $ref: '#/components/schemas/Age'
-              description: Value of extension &ndash; must be one of a constrained set of the data types (see [Extensibility](extensibility.html) for a list).
+              $ref: "#/components/schemas/Age"
+              description:
+                Value of extension &ndash; must be one of a constrained
+                set of the data types (see [Extensibility](extensibility.html) for
+                a list).
             valueAnnotation:
-              $ref: '#/components/schemas/Annotation'
-              description: Value of extension &ndash; must be one of a constrained set of the data types (see [Extensibility](extensibility.html) for a list).
+              $ref: "#/components/schemas/Annotation"
+              description:
+                Value of extension &ndash; must be one of a constrained
+                set of the data types (see [Extensibility](extensibility.html) for
+                a list).
             valueAttachment:
-              $ref: '#/components/schemas/Attachment'
-              description: Value of extension &ndash; must be one of a constrained set of the data types (see [Extensibility](extensibility.html) for a list).
+              $ref: "#/components/schemas/Attachment"
+              description:
+                Value of extension &ndash; must be one of a constrained
+                set of the data types (see [Extensibility](extensibility.html) for
+                a list).
             valueCodeableConcept:
-              $ref: '#/components/schemas/CodeableConcept'
-              description: Value of extension &ndash; must be one of a constrained set of the data types (see [Extensibility](extensibility.html) for a list).
+              $ref: "#/components/schemas/CodeableConcept"
+              description:
+                Value of extension &ndash; must be one of a constrained
+                set of the data types (see [Extensibility](extensibility.html) for
+                a list).
             valueCoding:
-              $ref: '#/components/schemas/Coding'
-              description: Value of extension &ndash; must be one of a constrained set of the data types (see [Extensibility](extensibility.html) for a list).
+              $ref: "#/components/schemas/Coding"
+              description:
+                Value of extension &ndash; must be one of a constrained
+                set of the data types (see [Extensibility](extensibility.html) for
+                a list).
             valueContactPoint:
-              $ref: '#/components/schemas/ContactPoint'
-              description: Value of extension &ndash; must be one of a constrained set of the data types (see [Extensibility](extensibility.html) for a list).
+              $ref: "#/components/schemas/ContactPoint"
+              description:
+                Value of extension &ndash; must be one of a constrained
+                set of the data types (see [Extensibility](extensibility.html) for
+                a list).
             valueCount:
-              $ref: '#/components/schemas/Count'
-              description: Value of extension &ndash; must be one of a constrained set of the data types (see [Extensibility](extensibility.html) for a list).
+              $ref: "#/components/schemas/Count"
+              description:
+                Value of extension &ndash; must be one of a constrained
+                set of the data types (see [Extensibility](extensibility.html) for
+                a list).
             valueDistance:
-              $ref: '#/components/schemas/Distance'
-              description: Value of extension &ndash; must be one of a constrained set of the data types (see [Extensibility](extensibility.html) for a list).
+              $ref: "#/components/schemas/Distance"
+              description:
+                Value of extension &ndash; must be one of a constrained
+                set of the data types (see [Extensibility](extensibility.html) for
+                a list).
             valueDuration:
-              $ref: '#/components/schemas/Duration'
-              description: Value of extension &ndash; must be one of a constrained set of the data types (see [Extensibility](extensibility.html) for a list).
+              $ref: "#/components/schemas/Duration"
+              description:
+                Value of extension &ndash; must be one of a constrained
+                set of the data types (see [Extensibility](extensibility.html) for
+                a list).
             valueHumanName:
-              $ref: '#/components/schemas/HumanName'
-              description: Value of extension &ndash; must be one of a constrained set of the data types (see [Extensibility](extensibility.html) for a list).
+              $ref: "#/components/schemas/HumanName"
+              description:
+                Value of extension &ndash; must be one of a constrained
+                set of the data types (see [Extensibility](extensibility.html) for
+                a list).
             valueIdentifier:
-              $ref: '#/components/schemas/Identifier'
-              description: Value of extension &ndash; must be one of a constrained set of the data types (see [Extensibility](extensibility.html) for a list).
+              $ref: "#/components/schemas/Identifier"
+              description:
+                Value of extension &ndash; must be one of a constrained
+                set of the data types (see [Extensibility](extensibility.html) for
+                a list).
             valueMoney:
-              $ref: '#/components/schemas/Money'
-              description: Value of extension &ndash; must be one of a constrained set of the data types (see [Extensibility](extensibility.html) for a list).
+              $ref: "#/components/schemas/Money"
+              description:
+                Value of extension &ndash; must be one of a constrained
+                set of the data types (see [Extensibility](extensibility.html) for
+                a list).
             valuePeriod:
-              $ref: '#/components/schemas/Period'
-              description: Value of extension &ndash; must be one of a constrained set of the data types (see [Extensibility](extensibility.html) for a list).
+              $ref: "#/components/schemas/Period"
+              description:
+                Value of extension &ndash; must be one of a constrained
+                set of the data types (see [Extensibility](extensibility.html) for
+                a list).
             valueQuantity:
-              $ref: '#/components/schemas/Quantity'
-              description: Value of extension &ndash; must be one of a constrained set of the data types (see [Extensibility](extensibility.html) for a list).
+              $ref: "#/components/schemas/Quantity"
+              description:
+                Value of extension &ndash; must be one of a constrained
+                set of the data types (see [Extensibility](extensibility.html) for
+                a list).
             valueRange:
-              $ref: '#/components/schemas/Range'
-              description: Value of extension &ndash; must be one of a constrained set of the data types (see [Extensibility](extensibility.html) for a list).
+              $ref: "#/components/schemas/Range"
+              description:
+                Value of extension &ndash; must be one of a constrained
+                set of the data types (see [Extensibility](extensibility.html) for
+                a list).
             valueRatio:
-              $ref: '#/components/schemas/Ratio'
-              description: Value of extension &ndash; must be one of a constrained set of the data types (see [Extensibility](extensibility.html) for a list).
+              $ref: "#/components/schemas/Ratio"
+              description:
+                Value of extension &ndash; must be one of a constrained
+                set of the data types (see [Extensibility](extensibility.html) for
+                a list).
             valueReference:
-              $ref: '#/components/schemas/Reference'
-              description: Value of extension &ndash; must be one of a constrained set of the data types (see [Extensibility](extensibility.html) for a list).
+              $ref: "#/components/schemas/Reference"
+              description:
+                Value of extension &ndash; must be one of a constrained
+                set of the data types (see [Extensibility](extensibility.html) for
+                a list).
             valueSampledData:
-              $ref: '#/components/schemas/SampledData'
-              description: Value of extension &ndash; must be one of a constrained set of the data types (see [Extensibility](extensibility.html) for a list).
+              $ref: "#/components/schemas/SampledData"
+              description:
+                Value of extension &ndash; must be one of a constrained
+                set of the data types (see [Extensibility](extensibility.html) for
+                a list).
             valueSignature:
-              $ref: '#/components/schemas/Signature'
-              description: Value of extension &ndash; must be one of a constrained set of the data types (see [Extensibility](extensibility.html) for a list).
+              $ref: "#/components/schemas/Signature"
+              description:
+                Value of extension &ndash; must be one of a constrained
+                set of the data types (see [Extensibility](extensibility.html) for
+                a list).
             valueTiming:
-              $ref: '#/components/schemas/Timing'
-              description: Value of extension &ndash; must be one of a constrained set of the data types (see [Extensibility](extensibility.html) for a list).
+              $ref: "#/components/schemas/Timing"
+              description:
+                Value of extension &ndash; must be one of a constrained
+                set of the data types (see [Extensibility](extensibility.html) for
+                a list).
             valueContactDetail:
-              $ref: '#/components/schemas/ContactDetail'
-              description: Value of extension &ndash; must be one of a constrained set of the data types (see [Extensibility](extensibility.html) for a list).
+              $ref: "#/components/schemas/ContactDetail"
+              description:
+                Value of extension &ndash; must be one of a constrained
+                set of the data types (see [Extensibility](extensibility.html) for
+                a list).
             valueRelatedArtifact:
-              $ref: '#/components/schemas/RelatedArtifact'
-              description: Value of extension &ndash; must be one of a constrained set of the data types (see [Extensibility](extensibility.html) for a list).
+              $ref: "#/components/schemas/RelatedArtifact"
+              description:
+                Value of extension &ndash; must be one of a constrained
+                set of the data types (see [Extensibility](extensibility.html) for
+                a list).
             valueUsageContext:
-              $ref: '#/components/schemas/UsageContext'
-              description: Value of extension &ndash; must be one of a constrained set of the data types (see [Extensibility](extensibility.html) for a list).
+              $ref: "#/components/schemas/UsageContext"
+              description:
+                Value of extension &ndash; must be one of a constrained
+                set of the data types (see [Extensibility](extensibility.html) for
+                a list).
             valueMeta:
-              $ref: '#/components/schemas/Meta'
-              description: Value of extension &ndash; must be one of a constrained set of the data types (see [Extensibility](extensibility.html) for a list).
+              $ref: "#/components/schemas/Meta"
+              description:
+                Value of extension &ndash; must be one of a constrained
+                set of the data types (see [Extensibility](extensibility.html) for
+                a list).
           required:
             - url
     DocumentId:
       type: string
-      pattern: '[A-Za-z0-9\-\.]{1,64}' # https://build.fhir.org/datatypes.html#id
+      pattern: '[A-Za-z0-9\-\.]{1,64}'
     RequestPathParams:
       type: object
       properties:
@@ -2127,22 +2125,436 @@
       type: string
     RequestId:
       type: string
-      pattern: '^[0-9a-fA-F]{8}-[0-9a-fA-F]{4}-[0-9a-fA-F]{4}-[0-9a-fA-F]{4}-[0-9a-fA-F]{12}$'
+      pattern: ^[0-9a-fA-F]{8}-[0-9a-fA-F]{4}-[0-9a-fA-F]{4}-[0-9a-fA-F]{4}-[0-9a-fA-F]{12}$
       example: 60E0B220-8136-4CA5-AE46-1D97EF59D068
     CorrelationID:
       type: string
       example: 11C46F5F-CDEF-4865-94B2-0EE0EDCC26DA
+    BundleEntry:
+      allOf:
+        - $ref: "#/components/schemas/BackboneElement"
+        - type: object
+          properties:
+            link:
+              type: array
+              items:
+                $ref: "#/components/schemas/BundleLink"
+                description: A series of links that provide context to this entry.
+            fullUrl:
+              type: string
+              pattern: \S*
+              description:
+                "The Absolute URL for the resource.  The fullUrl SHALL\
+                \ NOT disagree with the id in the resource &ndash; i.e. if the fullUrl\
+                \ is not a urn:uuid, the URL shall be version&ndash;independent URL\
+                \ consistent with the Resource.id. The fullUrl is a version independent\
+                \ reference to the resource. The fullUrl element SHALL have a value\
+                \ except that: \n* fullUrl can be empty on a POST (although it does\
+                \ not need to when specifying a temporary id for reference in the\
+                \ bundle)\n* Results from operations might involve resources that\
+                \ are not identified."
+            resource:
+              $ref: "#/components/schemas/Resource"
+              description:
+                The Resource for the entry. The purpose/meaning of the
+                resource is determined by the Bundle.type.
+            search:
+              $ref: "#/components/schemas/BundleEntrySearch"
+              description:
+                Information about the search process that lead to the creation
+                of this entry.
+            request:
+              $ref: "#/components/schemas/BundleEntryRequest"
+              description:
+                Additional information about how this entry should be processed
+                as part of a transaction or batch.  For history, it shows how the
+                entry was processed to create the version contained in the entry.
+            response:
+              $ref: "#/components/schemas/BundleEntryResponse"
+              description:
+                Indicates the results of processing the corresponding 'request'
+                entry in the batch or transaction being responded to or what the results
+                of an operation where when returning history.
+    BundleEntryResponse:
+      allOf:
+        - $ref: "#/components/schemas/BackboneElement"
+        - type: object
+          properties:
+            status:
+              type: string
+              pattern: '[ \r\n\t\S]+'
+              description:
+                The status code returned by processing this entry. The
+                status SHALL start with a 3 digit HTTP code (e.g. 404) and may contain
+                the standard HTTP description associated with the status code.
+            location:
+              type: string
+              pattern: \S*
+              description:
+                The location header created by processing this operation,
+                populated if the operation returns a location.
+            etag:
+              type: string
+              pattern: '[ \r\n\t\S]+'
+              description:
+                The Etag for the resource, if the operation for the entry
+                produced a versioned resource (see [Resource Metadata and Versioning](http.html#versioning)
+                and [Managing Resource Contention](http.html#concurrency)).
+            lastModified:
+              type: string
+              pattern: ([0-9]([0-9]([0-9][1-9]|[1-9]0)|[1-9]00)|[1-9]000)-(0[1-9]|1[0-2])-(0[1-9]|[1-2][0-9]|3[0-1])T([01][0-9]|2[0-3]):[0-5][0-9]:([0-5][0-9]|60)(\.[0-9]+)?(Z|(\+|-)((0[0-9]|1[0-3]):[0-5][0-9]|14:00))
+              description: The date/time that the resource was modified on the server.
+            outcome:
+              $ref: "#/components/schemas/Resource"
+              description:
+                An OperationOutcome containing hints and warnings produced
+                as part of processing this entry in a batch or transaction.
+          required:
+            - status
+    BundleEntryRequest:
+      allOf:
+        - $ref: "#/components/schemas/BackboneElement"
+        - type: object
+          properties:
+            method:
+              type: string
+              pattern: '[^\s]+(\s[^\s]+)*'
+              description:
+                In a transaction or batch, this is the HTTP action to be
+                executed for this entry. In a history bundle, this indicates the HTTP
+                action that occurred.
+            url:
+              type: string
+              pattern: \S*
+              description:
+                The URL for this entry, relative to the root (the address
+                to which the request is posted).
+            ifNoneMatch:
+              type: string
+              pattern: '[ \r\n\t\S]+'
+              description:
+                If the ETag values match, return a 304 Not Modified status.
+                See the API documentation for ["Conditional Read"](http.html#cread).
+            ifModifiedSince:
+              type: string
+              pattern: ([0-9]([0-9]([0-9][1-9]|[1-9]0)|[1-9]00)|[1-9]000)-(0[1-9]|1[0-2])-(0[1-9]|[1-2][0-9]|3[0-1])T([01][0-9]|2[0-3]):[0-5][0-9]:([0-5][0-9]|60)(\.[0-9]+)?(Z|(\+|-)((0[0-9]|1[0-3]):[0-5][0-9]|14:00))
+              description:
+                Only perform the operation if the last updated date matches.
+                See the API documentation for ["Conditional Read"](http.html#cread).
+            ifMatch:
+              type: string
+              pattern: '[ \r\n\t\S]+'
+              description:
+                Only perform the operation if the Etag value matches. For
+                more information, see the API section ["Managing Resource Contention"](http.html#concurrency).
+            ifNoneExist:
+              type: string
+              pattern: '[ \r\n\t\S]+'
+              description:
+                Instruct the server not to perform the create if a specified
+                resource already exists. For further information, see the API documentation
+                for ["Conditional Create"](http.html#ccreate). This is just the query
+                portion of the URL &ndash; what follows the "?" (not including the
+                "?").
+          required:
+            - method
+            - url
+    BundleEntrySearch:
+      allOf:
+        - $ref: "#/components/schemas/BackboneElement"
+        - type: object
+          properties:
+            mode:
+              type: string
+              pattern: '[^\s]+(\s[^\s]+)*'
+              description:
+                Why this entry is in the result set &ndash; whether it's
+                included as a match or because of an _include requirement, or to convey
+                information or warning information about the search process.
+            score:
+              type: number
+              description:
+                When searching, the server's search ranking score for the
+                entry.
+    BundleLink:
+      allOf:
+        - $ref: "#/components/schemas/BackboneElement"
+        - type: object
+          properties:
+            relation:
+              type: string
+              pattern: '[ \r\n\t\S]+'
+              description:
+                A name which details the functional use for this link &ndash;
+                see [http://www.iana.org/assignments/link&ndash;relations/link&ndash;relations.xhtml#link&ndash;relations&ndash;1](http://www.iana.org/assignments/link&ndash;relations/link&ndash;relations.xhtml#link&ndash;relations&ndash;1).
+            url:
+              type: string
+              pattern: \S*
+              description: The reference details for the link.
+          required:
+            - relation
+            - url
+    DocumentReferenceContext:
+      allOf:
+        - $ref: "#/components/schemas/BackboneElement"
+        - type: object
+          properties:
+            encounter:
+              type: array
+              items:
+                $ref: "#/components/schemas/Reference"
+                description:
+                  Describes the clinical encounter or type of care that
+                  the document content is associated with.
+            event:
+              type: array
+              items:
+                $ref: "#/components/schemas/CodeableConcept"
+                description:
+                  This list of codes represents the main clinical acts,
+                  such as a colonoscopy or an appendectomy, being documented. In some
+                  cases, the event is inherent in the type Code, such as a "History
+                  and Physical Report" in which the procedure being documented is
+                  necessarily a "History and Physical" act.
+            period:
+              $ref: "#/components/schemas/Period"
+              description:
+                The time period over which the service that is described
+                by the document was provided.
+            facilityType:
+              $ref: "#/components/schemas/CodeableConcept"
+              description: The kind of facility where the patient was seen.
+            practiceSetting:
+              $ref: "#/components/schemas/CodeableConcept"
+              description:
+                This property may convey specifics about the practice setting
+                where the content was created, often reflecting the clinical specialty.
+            sourcePatientInfo:
+              $ref: "#/components/schemas/Reference"
+              description:
+                The Patient Information as known when the document was
+                published. May be a reference to a version specific, or contained.
+            related:
+              type: array
+              items:
+                $ref: "#/components/schemas/Reference"
+                description:
+                  Related identifiers or resources associated with the
+                  DocumentReference.
+    DocumentReferenceContent:
+      allOf:
+        - $ref: "#/components/schemas/BackboneElement"
+        - type: object
+          properties:
+            attachment:
+              $ref: "#/components/schemas/Attachment"
+              description:
+                The document or URL of the document along with critical
+                metadata to prove content has integrity.
+            format:
+              $ref: "#/components/schemas/Coding"
+              description:
+                An identifier of the document encoding, structure, and
+                template that the document conforms to beyond the base format indicated
+                in the mimeType.
+          required:
+            - attachment
+    DocumentReferenceRelatesTo:
+      allOf:
+        - $ref: "#/components/schemas/BackboneElement"
+        - type: object
+          properties:
+            code:
+              type: string
+              pattern: '[^\s]+(\s[^\s]+)*'
+              description:
+                The type of relationship that this document has with anther
+                document.
+            target:
+              $ref: "#/components/schemas/Reference"
+              description: The target document of this relationship.
+          required:
+            - code
+            - target
+    OperationOutcomeIssue:
+      allOf:
+        - $ref: "#/components/schemas/BackboneElement"
+        - type: object
+          properties:
+            severity:
+              type: string
+              pattern: '[^\s]+(\s[^\s]+)*'
+              description:
+                Indicates whether the issue indicates a variation from
+                successful processing.
+            code:
+              type: string
+              pattern: '[^\s]+(\s[^\s]+)*'
+              description:
+                Describes the type of the issue. The system that creates
+                an OperationOutcome SHALL choose the most applicable code from the
+                IssueType value set, and may additional provide its own code for the
+                error in the details element.
+            details:
+              $ref: "#/components/schemas/CodeableConcept"
+              description:
+                Additional details about the error. This may be a text
+                description of the error or a system code that identifies the error.
+            diagnostics:
+              type: string
+              pattern: '[ \r\n\t\S]+'
+              description: Additional diagnostic information about the issue.
+            location:
+              type: array
+              items:
+                type: string
+                pattern: '[ \r\n\t\S]+'
+                description:
+                  "This element is deprecated because it is XML specific.\
+                  \ It is replaced by issue.expression, which is format independent,\
+                  \ and simpler to parse. \n\nFor resource issues, this will be a\
+                  \ simple XPath limited to element names, repetition indicators and\
+                  \ the default child accessor that identifies one of the elements\
+                  \ in the resource that caused this issue to be raised.  For HTTP\
+                  \ errors, will be \"http.\" + the parameter name."
+            expression:
+              type: array
+              items:
+                type: string
+                pattern: '[ \r\n\t\S]+'
+                description:
+                  A [simple subset of FHIRPath](fhirpath.html#simple) limited
+                  to element names, repetition indicators and the default child accessor
+                  that identifies one of the elements in the resource that caused
+                  this issue to be raised.
+          required:
+            - severity
+            - code
+    TimingRepeat:
+      allOf:
+        - $ref: "#/components/schemas/BackboneElement"
+        - type: object
+          properties:
+            boundsDuration:
+              $ref: "#/components/schemas/Duration"
+              description:
+                Either a duration for the length of the timing schedule,
+                a range of possible length, or outer bounds for start and/or end limits
+                of the timing schedule.
+            boundsRange:
+              $ref: "#/components/schemas/Range"
+              description:
+                Either a duration for the length of the timing schedule,
+                a range of possible length, or outer bounds for start and/or end limits
+                of the timing schedule.
+            boundsPeriod:
+              $ref: "#/components/schemas/Period"
+              description:
+                Either a duration for the length of the timing schedule,
+                a range of possible length, or outer bounds for start and/or end limits
+                of the timing schedule.
+            count:
+              type: integer
+              format: int32
+              description:
+                A total count of the desired number of repetitions across
+                the duration of the entire timing specification. If countMax is present,
+                this element indicates the lower bound of the allowed range of count
+                values.
+            countMax:
+              type: integer
+              format: int32
+              description:
+                If present, indicates that the count is a range &ndash;
+                so to perform the action between [count] and [countMax] times.
+            duration:
+              type: number
+              description:
+                How long this thing happens for when it happens. If durationMax
+                is present, this element indicates the lower bound of the allowed
+                range of the duration.
+            durationMax:
+              type: number
+              description:
+                If present, indicates that the duration is a range &ndash;
+                so to perform the action between [duration] and [durationMax] time
+                length.
+            durationUnit:
+              type: string
+              pattern: '[^\s]+(\s[^\s]+)*'
+              description: The units of time for the duration, in UCUM units.
+            frequency:
+              type: integer
+              format: int32
+              description:
+                The number of times to repeat the action within the specified
+                period. If frequencyMax is present, this element indicates the lower
+                bound of the allowed range of the frequency.
+            frequencyMax:
+              type: integer
+              format: int32
+              description:
+                If present, indicates that the frequency is a range &ndash;
+                so to repeat between [frequency] and [frequencyMax] times within the
+                period or period range.
+            period:
+              type: number
+              description:
+                Indicates the duration of time over which repetitions are
+                to occur; e.g. to express "3 times per day", 3 would be the frequency
+                and "1 day" would be the period. If periodMax is present, this element
+                indicates the lower bound of the allowed range of the period length.
+            periodMax:
+              type: number
+              description:
+                If present, indicates that the period is a range from [period]
+                to [periodMax], allowing expressing concepts such as "do this once
+                every 3&ndash;5 days.
+            periodUnit:
+              type: string
+              pattern: '[^\s]+(\s[^\s]+)*'
+              description: The units of time for the period in UCUM units.
+            dayOfWeek:
+              type: array
+              items:
+                type: string
+                pattern: '[^\s]+(\s[^\s]+)*'
+                description:
+                  If one or more days of week is provided, then the action
+                  happens only on the specified day(s).
+            timeOfDay:
+              type: array
+              items:
+                type: string
+                pattern: ([01][0-9]|2[0-3]):[0-5][0-9]:([0-5][0-9]|60)(\.[0-9]+)?
+                description: Specified time of day for action to take place.
+            when:
+              type: array
+              items:
+                type: string
+                pattern: '[^\s]+(\s[^\s]+)*'
+                description:
+                  An approximate time period during the day, potentially
+                  linked to an event of daily living that indicates when the action
+                  should occur.
+            offset:
+              type: integer
+              format: int32
+              description:
+                The number of minutes from the event. If the event code
+                does not indicate whether the minutes is before or after the event,
+                then the offset is assumed to be after the event.
   securitySchemes:
     ${authoriser_name}:
-      type: "apiKey"
-      name: "Authorization"
-      in: "header"
-      x-amazon-apigateway-authtype: "custom"
+      type: apiKey
+      name: Authorization
+      in: header
+      x-amazon-apigateway-authtype: custom
       x-amazon-apigateway-authorizer:
-        type: "request"
-        authorizerUri: "${lambda_invoke_arn}"
-        authorizerCredentials: "${authoriser_iam_role}"
-        identitySource: "method.request.header.Authorization"
+        type: request
+        authorizerUri: ${lambda_invoke_arn}
+        authorizerCredentials: ${authoriser_iam_role}
+        identitySource: method.request.header.Authorization
         authorizerResultTtlInSeconds: 0
   parameters:
     id:
@@ -2177,24 +2589,35 @@
       required: true
     requestId:
       name: X-Request-ID
-      description: |
-        A globally unique identifier (GUID) for the request, which we use to de-duplicate repeated requests and to trace the request if you contact our helpdesk.
+      description:
+        "A globally unique identifier (GUID) for the request, which we
+        use to de-duplicate repeated requests and to trace the request if you contact
+        our helpdesk.
+
 
         Must be a universally unique identifier (UUID) (ideally version 4).
 
+
         Mirrored back in a response header.
 
+
         If you re-send a failed request, use the same value in this header.
+
+        "
       in: header
       required: false
       schema:
         $ref: "#/components/schemas/RequestId"
     correlationId:
       name: X-Correlation-ID
-      description: |
-        An optional ID which you can use to track transactions across multiple systems. It can take any value, but we recommend avoiding `.` characters.
+      description:
+        "An optional ID which you can use to track transactions across
+        multiple systems. It can take any value, but we recommend avoiding `.` characters.
+
 
         Mirrored back in a response header.
+
+        "
       in: header
       required: false
       schema:
@@ -2217,12 +2640,18 @@
       schema:
         type: string
         example: 11C46F5F-CDEF-4865-94B2-0EE0EDCC26DA
-        description: |
-          The X-Correlation-ID from the request header, if supplied, mirrored back.
+        description:
+          "The X-Correlation-ID from the request header, if supplied, mirrored
+          back.
+
+          "
     X-Request-Id:
       schema:
         type: string
-        pattern: '^[0-9a-fA-F]{8}-[0-9a-fA-F]{4}-[0-9a-fA-F]{4}-[0-9a-fA-F]{4}-[0-9a-fA-F]{12}$'
+        pattern: ^[0-9a-fA-F]{8}-[0-9a-fA-F]{4}-[0-9a-fA-F]{4}-[0-9a-fA-F]{4}-[0-9a-fA-F]{12}$
         example: 60E0B220-8136-4CA5-AE46-1D97EF59D068
-        description: |
-          The X-Request-ID from the request header, if supplied, mirrored back.+        description:
+          "The X-Request-ID from the request header, if supplied, mirrored
+          back.
+
+          "