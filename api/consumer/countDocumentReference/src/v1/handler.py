--- conflicted
+++ resolved
@@ -7,24 +7,8 @@
 from layer.nrlf.nrlf.core.common_search_steps import get_paginated_document_references
 from nrlf.consumer.fhir.r4.model import NextPageToken
 from nrlf.core.common_steps import make_common_log_action, parse_headers
-<<<<<<< HEAD
 from nrlf.core.model import CountRequestParams, PaginatedResponse
 from nrlf.core.repository import COUNT_ITEM_LIMIT
-=======
-from nrlf.core.errors import assert_no_extra_params
-from nrlf.core.model import (
-    APIGatewayProxyEventModel,
-    ConsumerRequestParams,
-    PaginatedResponse,
-    key,
-)
-from nrlf.core.repository import (
-    COUNT_ITEM_LIMIT,
-    Repository,
-    custodian_filter,
-    type_filter,
-)
->>>>>>> 000e3ff0
 from nrlf.core.transform import create_bundle_count
 
 log_action = make_common_log_action()
