openapi: 3.0.0
# This is an OpenAPI Specification (https://swagger.io/specification/)
# for the National Record Locator Consumer FHIR API
# owned by NHS Digital (https://digital.nhs.uk/)
info:
  title: National Record Locator Consumer - FHIR API
  description: |
    ## Overview
    The National Record Locator (NRL) is a service that holds pointers to data held in local provider systems.

    The service facilitates national sharing, removing the need for organisations to create duplicate copies of information across systems and organisations, by enabling access to up-to-date information directly from the source.

    It can be used to store and publish pointers to patient data held in health systems across England and to look up where relevant patient data is held.

    As a "consumer" of pointers relating to citizens, you can:

    -Search a pointer, where you are authorised to do so, for a given patient
    -Read a pointer, where you are authorised to do so, for a given patient

    This service is a new version of the NRL moving to R4 from STU3, more information on the existing STU3 NRL service can be found on the following page, [National Record Locator (NRL)](https://digital.nhs.uk/services/national-record-locator).

    There is a growing list of health and social care organisations authorised to share records using NRL.

    ### Data availability, timing and quality
    Pointers are available to be consumed almost immediately after they have been produced by the provider.

    ## Who can use this API
    This API:
    - is only for use by patient-facing applications
    - is only for non-clinical use
    - can only be used where there is a legal basis to do so

    You can not currently use this API to retrieve pointers for:
    - mental health crisis plans
    - end of life plans
    - emergency care plans (eRedbags)
    - national early warning scores (NEWS)
    - urgent care plan

    Make sure you have a valid use case before you go too far with your development.
    To do this, [contact us](https://digital.nhs.uk/developer/help-and-support).

    You must do this before you can go live (see ‘Onboarding’ below).

    ## API status and roadmap
    This API is [in development](https://digital.nhs.uk/developer/guides-and-documentation/reference-guide#statuses).

    To see our roadmap, or to suggest, comment or vote on features for this API, see our [interactive product backlog](https://nhs-digital-api-management.featureupvote.com/?tag=national-record-locator-api).

    If you have any other queries, [contact us](https://digital.nhs.uk/developer/help-and-support).

    ## Service level

    This API is a bronze service, meaning it is operational and supported only during business hours (8am to 6pm), Monday to Friday, excluding bank holidays.

    For more details, see [service levels](https://digital.nhs.uk/developer/guides-and-documentation/reference-guide#service-levels).

    ## Technology
    This API is [RESTful](https://digital.nhs.uk/developer/guides-and-documentation/our-api-technologies#basic-rest).

    It conforms to the [FHIR](https://digital.nhs.uk/developer/guides-and-documentation/our-api-technologies#fhir) global standard for health care data exchange, specifically to [FHIR R4 (v4.0.1)](https://hl7.org/fhir/r4/), except that it does not support the [capabilities](http://hl7.org/fhir/R4/http.html#capabilities) interaction.

    It includes some country-specific FHIR extensions, which conform to [FHIR UK Core](https://digital.nhs.uk/services/fhir-uk-core), specifically [fhir.r4.ukcore.stu1 0.5.1](https://simplifier.net/packages/fhir.r4.ukcore.stu1/0.5.1).

    You do not need to know much about FHIR to use this API - FHIR APIs are just RESTful APIs that follow specific rules.
    In particular:
    - resource names are capitalised and singular, and use US spellings, for example `/Immunization` not `/immunisations`
    - array names are singular, for example `entry` not `entries` for address lines
    - data items that are country-specific and thus not included in the FHIR global base resources are usually wrapped in an `extension` object

    There are [libraries and SDKs available](https://digital.nhs.uk/developer/guides-and-documentation/api-technologies-at-nhs-digital#fhir-libraries-and-sdks) to help with FHIR API integration.

    ## Network access
    This API is available on the internet and, indirectly, on the [Health and Social Care Network (HSCN)](https://digital.nhs.uk/services/health-and-social-care-network).

    For more details see [Network access for APIs](https://digital.nhs.uk/developer/guides-and-documentation/network-access-for-apis).

    ## Security and authorisation

    This API uses the following access modes:
    * application-restricted access

    ### Application-restricted access

    This access mode is [application-restricted](https://digital.nhs.uk/developer/guides-and-documentation/security-and-authorisation#application-restricted-apis), meaning we authenticate the calling application but not the end user.

    To use this access mode, use the following security pattern:
    * [Application-restricted RESTful API - signed JWT authentication](https://digital.nhs.uk/developer/guides-and-documentation/security-and-authorisation/application-restricted-restful-apis-signed-jwt-authentication)

    ## Environments and testing
    | Environment       | Base URL                                                               |
    | ----------------- | ---------------------------------------------------------------------- |
    | Sandbox           | `https://sandbox.api.service.nhs.uk/nrl-consumer-api/FHIR/R4/`     |
    | Integration test  | `https://int.api.service.nhs.uk/nrl-consumer-api/FHIR/R4/`         |
    | Production        | `https://api.service.nhs.uk/nrl-consumer-api/FHIR/R4/`             |

    ### Sandbox testing
    Our [sandbox environment](https://digital.nhs.uk/developer/guides-and-documentation/testing#sandbox-testing):
    * is for early developer testing
    * only covers a limited set of scenarios
    * is open access, so does not allow you to test authorisation

    For details of sandbox test scenarios, or to try out the sandbox using our 'Try this API' feature, see the documentation for each endpoint.

    Alternatively, you can try out the sandbox using our Postman collection:

    [![Run in Postman](https://run.pstmn.io/button.svg)](https://app.getpostman.com/run-collection/TBC)

    ### Integration testing
    Our [integration test environment](https://digital.nhs.uk/developer/guides-and-documentation/testing#integration-testing):
    * is for formal integration testing
    * includes authorisation

    It also includes ready-to-use TBC test data

    For more details see [integration testing with our RESTful APIs](https://digital.nhs.uk/developer/guides-and-documentation/testing#integration-testing-with-our-restful-apis).

    ## Onboarding
    You need to get your software approved by us before it can go live with this API. We call this onboarding. The onboarding process can sometimes be quite long, so it’s worth planning well ahead.

    This API uses our online digital onboarding process.

    As part of this process, you need to demonstrate that you can manage risks and that your software conforms technically with the requirements for this API.

    Information on this page might impact the design of your software. For details, see [Onboarding support information](https://digital.nhs.uk/developer/api-catalogue/national-record-locator-consumer-api/onboarding-support-information).

    To get started, see [digital onboarding](https://digital.nhs.uk/developer/guides-and-documentation/digital-onboarding#using-the-digital-onboarding-portal).
  version: 1.0.0
  license:
    name: MIT
  contact:
    name: NHS Digital API Management
    url: "https://digital.nhs.uk/developer/help-and-support"
    email: api.management@nhs.net
servers:
  - url: "https://sandbox.api.service.nhs.uk/nrl-consumer-api/FHIR/R4"
    description: Sandbox environment.
  - url: "https://int.api.service.nhs.uk/nrl-consumer-api/FHIR/R4"
    description: Integration test environment.
  - url: "https://api.service.nhs.uk/nrl-consumer-api/FHIR/R4"
    description: Production environment.
tags:
  - name: NRLF Consumer
paths:
  /DocumentReference:
    get:
      tags:
        - NRLF Consumer
      summary: Search for DocumentReference resources
      operationId: searchDocumentReference
      parameters:
        - $ref: "#/components/parameters/subject"
        - $ref: "#/components/parameters/custodian"
        - $ref: "#/components/parameters/type"
        - $ref: "#/components/parameters/odsCode"
        - $ref: '#/components/parameters/requestId'
        - $ref: '#/components/parameters/correlationId'
      responses:
        "200":
          description: Search DocumentReference operation successful
          content:
            application/fhir+json:
              schema:
<<<<<<< HEAD
                $ref: '#/components/schemas/Bundle'
=======
                $ref: "#/components/schemas/Bundle"
          headers:
            X-Correlation-Id:
              $ref: '#/components/headers/X-Correlation-Id'
            X-Request-Id:
              $ref: '#/components/headers/X-Request-Id'
>>>>>>> 2dd37b9b
  /DocumentReference/_search:
    post:
      tags:
        - NRLF Consumer
      summary: Search for DocumentReference resources
      operationId: searchPostDocumentReference
      parameters:
        - $ref: "#/components/parameters/odsCode"
        - $ref: '#/components/parameters/requestId'
        - $ref: '#/components/parameters/correlationId'
      requestBody:
        content:
          application/x-www-form-urlencoded:
            schema:
              type: object
              properties: {}
          application/json:
            schema:
              $ref: "#/components/schemas/RequestParams"
      responses:
        "200":
          description: Search DocumentReference operation successful
          content:
            application/fhir+json:
              schema:
<<<<<<< HEAD
                $ref: '#/components/schemas/Bundle'
=======
                $ref: "#/components/schemas/Bundle"
          headers:
            X-Correlation-Id:
              $ref: '#/components/headers/X-Correlation-Id'
            X-Request-Id:
              $ref: '#/components/headers/X-Request-Id'
>>>>>>> 2dd37b9b
  /DocumentReference/{id}:
    get:
      tags:
        - NRLF Consumer
      summary: Read a DocumentReference resource
      operationId: readDocumentReference
      parameters:
        - $ref: "#/components/parameters/id"
        - $ref: "#/components/parameters/odsCode"
        - $ref: '#/components/parameters/requestId'
        - $ref: '#/components/parameters/correlationId'
      responses:
        "200":
          description: Read DocumentReference operation successful
          content:
            application/fhir+json:
              schema:
<<<<<<< HEAD
                $ref: '#/components/schemas/DocumentReference'
=======
                $ref: "#/components/schemas/DocumentReference"
          headers:
            X-Correlation-Id:
              $ref: '#/components/headers/X-Correlation-Id'
            X-Request-Id:
              $ref: '#/components/headers/X-Request-Id'
>>>>>>> 2dd37b9b
components:
  requestBodies:
    DocumentReference:
      content:
        application/fhir+json:
          schema:
            $ref: '#/components/schemas/DocumentReference'
      required: true
  schemas:
    Resource:
      type: object
      properties:
        resourceType:
          type: string
          enum:
            - Resource
            - DomainResource
            - Account
            - ActivityDefinition
            - AdverseEvent
            - AllergyIntolerance
            - Appointment
            - AppointmentResponse
            - AuditEvent
            - Basic
            - Binary
            - BiologicallyDerivedProduct
            - BodyStructure
            - Bundle
            - CapabilityStatement
            - CarePlan
            - CareTeam
            - CatalogEntry
            - ChargeItem
            - ChargeItemDefinition
            - Claim
            - ClaimResponse
            - ClinicalImpression
            - CodeSystem
            - Communication
            - CommunicationRequest
            - CompartmentDefinition
            - Composition
            - ConceptMap
            - Condition
            - Consent
            - Contract
            - Coverage
            - CoverageEligibilityRequest
            - CoverageEligibilityResponse
            - DetectedIssue
            - Device
            - DeviceDefinition
            - DeviceMetric
            - DeviceRequest
            - DeviceUseStatement
            - DiagnosticReport
            - DocumentManifest
            - DocumentReference
            - EffectEvidenceSynthesis
            - Encounter
            - Endpoint
            - EnrollmentRequest
            - EnrollmentResponse
            - EpisodeOfCare
            - EventDefinition
            - Evidence
            - EvidenceVariable
            - ExampleScenario
            - ExplanationOfBenefit
            - FamilyMemberHistory
            - Flag
            - Goal
            - GraphDefinition
            - Group
            - GuidanceResponse
            - HealthcareService
            - ImagingStudy
            - Immunization
            - ImmunizationEvaluation
            - ImmunizationRecommendation
            - ImplementationGuide
            - InsurancePlan
            - Invoice
            - Library
            - Linkage
            - List
            - Location
            - Measure
            - MeasureReport
            - Media
            - Medication
            - MedicationAdministration
            - MedicationDispense
            - MedicationKnowledge
            - MedicationRequest
            - MedicationStatement
            - MedicinalProduct
            - MedicinalProductAuthorization
            - MedicinalProductContraindication
            - MedicinalProductIndication
            - MedicinalProductIngredient
            - MedicinalProductInteraction
            - MedicinalProductManufactured
            - MedicinalProductPackaged
            - MedicinalProductPharmaceutical
            - MedicinalProductUndesirableEffect
            - MessageDefinition
            - MessageHeader
            - MolecularSequence
            - NamingSystem
            - NutritionOrder
            - Observation
            - ObservationDefinition
            - OperationDefinition
            - OperationOutcome
            - Organization
            - OrganizationAffiliation
            - Parameters
            - Patient
            - PaymentNotice
            - PaymentReconciliation
            - Person
            - PlanDefinition
            - Practitioner
            - PractitionerRole
            - Procedure
            - Provenance
            - Questionnaire
            - QuestionnaireResponse
            - RelatedPerson
            - RequestGroup
            - ResearchDefinition
            - ResearchElementDefinition
            - ResearchStudy
            - ResearchSubject
            - RiskAssessment
            - RiskEvidenceSynthesis
            - Schedule
            - SearchParameter
            - ServiceRequest
            - Slot
            - Specimen
            - SpecimenDefinition
            - StructureDefinition
            - StructureMap
            - Subscription
            - Substance
            - SubstanceNucleicAcid
            - SubstancePolymer
            - SubstanceProtein
            - SubstanceReferenceInformation
            - SubstanceSourceMaterial
            - SubstanceSpecification
            - SupplyDelivery
            - SupplyRequest
            - Task
            - TerminologyCapabilities
            - TestReport
            - TestScript
            - ValueSet
            - VerificationResult
            - VisionPrescription
        id:
          type: string
          pattern: '[A-Za-z0-9\-\.]{1,64}'
          description: The logical id of the resource, as used in the URL for the resource. Once assigned, this value never changes.
        meta:
          $ref: '#/components/schemas/Meta'
          description: The metadata about the resource. This is content that is maintained by the infrastructure. Changes to the content might not always be associated with version changes to the resource.
        implicitRules:
          type: string
          pattern: \S*
          description: A reference to a set of rules that were followed when the resource was constructed, and which must be understood when processing the content. Often, this is a reference to an implementation guide that defines the special rules along with other profiles etc.
        language:
          type: string
          pattern: '[^\s]+(\s[^\s]+)*'
          description: The base language in which the resource is written.
      required:
        - resourceType
    DomainResource:
      allOf:
        - $ref: '#/components/schemas/Resource'
        - type: object
          properties:
            text:
              $ref: '#/components/schemas/Narrative'
              description: A human&ndash;readable narrative that contains a summary of the resource and can be used to represent the content of the resource to a human. The narrative need not encode all the structured data, but is required to contain sufficient detail to make it "clinically safe" for a human to just read the narrative. Resource definitions may define what content should be represented in the narrative to ensure clinical safety.
            contained:
              type: array
              items:
                $ref: '#/components/schemas/Resource'
                description: These resources do not have an independent existence apart from the resource that contains them &ndash; they cannot be identified independently, and nor can they have their own independent transaction scope.
            extension:
              type: array
              items:
                $ref: '#/components/schemas/Extension'
                description: May be used to represent additional information that is not part of the basic definition of the resource. To make the use of extensions safe and manageable, there is a strict set of governance  applied to the definition and use of extensions. Though any implementer can define an extension, there is a set of requirements that SHALL be met as part of the definition of the extension.
            modifierExtension:
              type: array
              items:
                $ref: '#/components/schemas/Extension'
                description: |-
                  May be used to represent additional information that is not part of the basic definition of the resource and that modifies the understanding of the element that contains it and/or the understanding of the containing element's descendants. Usually modifier elements provide negation or qualification. To make the use of extensions safe and manageable, there is a strict set of governance applied to the definition and use of extensions. Though any implementer is allowed to define an extension, there is a set of requirements that SHALL be met as part of the definition of the extension. Applications processing a resource are required to check for modifier extensions.

                  Modifier extensions SHALL NOT change the meaning of any elements on Resource or DomainResource (including cannot change the meaning of modifierExtension itself).
    DocumentReference:
      allOf:
        - $ref: '#/components/schemas/DomainResource'
        - type: object
          properties:
            masterIdentifier:
              $ref: '#/components/schemas/Identifier'
              description: Document identifier as assigned by the source of the document. This identifier is specific to this version of the document. This unique identifier may be used elsewhere to identify this version of the document.
            identifier:
              type: array
              items:
                $ref: '#/components/schemas/Identifier'
                description: Other identifiers associated with the document, including version independent identifiers.
            status:
              type: string
              pattern: '[^\s]+(\s[^\s]+)*'
              description: The status of this document reference.
            docStatus:
              type: string
              pattern: '[^\s]+(\s[^\s]+)*'
              description: The status of the underlying document.
            type:
              $ref: '#/components/schemas/CodeableConcept'
              description: Specifies the particular kind of document referenced  (e.g. History and Physical, Discharge Summary, Progress Note). This usually equates to the purpose of making the document referenced.
            category:
              type: array
              items:
                $ref: '#/components/schemas/CodeableConcept'
                description: A categorization for the type of document referenced &ndash; helps for indexing and searching. This may be implied by or derived from the code specified in the DocumentReference.type.
            subject:
              $ref: '#/components/schemas/Reference'
              description: Who or what the document is about. The document can be about a person, (patient or healthcare practitioner), a device (e.g. a machine) or even a group of subjects (such as a document about a herd of farm animals, or a set of patients that share a common exposure).
            date:
              type: string
              pattern: ([0-9]([0-9]([0-9][1-9]|[1-9]0)|[1-9]00)|[1-9]000)-(0[1-9]|1[0-2])-(0[1-9]|[1-2][0-9]|3[0-1])T([01][0-9]|2[0-3]):[0-5][0-9]:([0-5][0-9]|60)(\.[0-9]+)?(Z|(\+|-)((0[0-9]|1[0-3]):[0-5][0-9]|14:00))
              description: When the document reference was created.
            author:
              type: array
              items:
                $ref: '#/components/schemas/Reference'
                description: Identifies who is responsible for adding the information to the document.
            authenticator:
              $ref: '#/components/schemas/Reference'
              description: Which person or organization authenticates that this document is valid.
            custodian:
              $ref: '#/components/schemas/Reference'
              description: Identifies the organization or group who is responsible for ongoing maintenance of and access to the document.
            relatesTo:
              type: array
              items:
                $ref: '#/components/schemas/DocumentReferenceRelatesTo'
                description: Relationships that this document has with other document references that already exist.
            description:
              type: string
              pattern: '[ \r\n\t\S]+'
              description: Human&ndash;readable description of the source document.
            securityLabel:
              type: array
              items:
                $ref: '#/components/schemas/CodeableConcept'
                description: A set of Security&ndash;Tag codes specifying the level of privacy/security of the Document. Note that DocumentReference.meta.security contains the security labels of the "reference" to the document, while DocumentReference.securityLabel contains a snapshot of the security labels on the document the reference refers to.
            content:
              type: array
              items:
                $ref: '#/components/schemas/DocumentReferenceContent'
                description: The document and format referenced. There may be multiple content element repetitions, each with a different format.
              minItems: 1
            context:
              $ref: '#/components/schemas/DocumentReferenceContext'
              description: The clinical context in which the document was prepared.
          required:
            - status
            - content
      example:
        resourceType: DocumentReference
        meta:
          versionId: gtFTiNf4pp
          lastUpdated: "2021-04-12T14:34:34.01-05:00"
          source: u1NjrkzkI9
          profile:
            - GeX8qExU8T
          security:
            - system: CnHy_LhYEO
              version: 5jgtFQbOsh
              code: ykt_NRVN2m
              display: kWifQsgkn2
              userSelected: true
          tag:
            - system: dNL6RYHvEh
              version: JZe571xjI9
              code: qfOWgGfGwa
              display: tLxG622FFM
              userSelected: true
            - code: ibm/complete-mock
        implicitRules: 6lVNfkBMu8
        language: en-US
        text:
          status: additional
          div: <div xmlns="http://www.w3.org/1999/xhtml"></div>
        masterIdentifier:
          use: old
          type:
            coding:
              - system: 7mwyNwu55K
                version: yffM988UcE
                code: 3BOy0Jxcor
                display: jjlmPREoGm
                userSelected: true
            text: ghl1nSX6YC
          system: TTrHlxfLip
          value: D5fA_0kdwA
          period:
            start: "2021-04-12T14:34:34.004-05:00"
            end: "2021-04-12T14:34:34.004-05:00"
        identifier:
          - use: official
            type:
              coding:
                - system: lS5SVgd7m8
                  version: D0f_cGPYb3
                  code: Iwr8clnIJV
                  display: WWKdoxQqi_
                  userSelected: true
              text: 9V8npw0pd4
            system: CdLlOyLjU1
            value: KVSh9dgHSm
            period:
              start: "2021-04-12T14:34:33.999-05:00"
              end: "2021-04-12T14:34:34-05:00"
        status: superseded
        docStatus: amended
        type:
          coding:
            - system: dRfGnezqS8
              version: v1QrmnRwbQ
              code: upr0MbXWgh
              display: jXbIcKWPkF
              userSelected: true
          text: VcIijzsugN
        category:
          - coding:
              - system: A7k2cP5mRe
                version: lTr225DJ_f
                code: ok1stFGDa7
                display: a46ixWeWBj
                userSelected: true
            text: 3tczy6K8mz
        subject:
          reference: Patient/sWaJHjRsNv
          type: Patient
          identifier:
            use: temp
            type:
              coding:
                - system: sZVJfrk4hb
                  version: WZ1Mph143n
                  code: WFmxKMXh2Z
                  display: KuPLtc3dyH
                  userSelected: true
              text: CFf77IMQCj
            system: kXtDyGzwt6
            value: pCWwi5XqhA
            period:
              start: "2021-04-12T14:34:34.002-05:00"
              end: "2021-04-12T14:34:34.003-05:00"
          display: 2azTEoyPfc
        date: "2021-04-12T14:34:34.009-05:00"
        author:
          - reference: Practitioner/dat6us3Wuh
            type: Practitioner
            identifier:
              use: usual
              type:
                coding:
                  - system: WLir5fXZvI
                    version: brIG31Koax
                    code: IOMdkc9pNe
                    display: GVXgZtHeP8
                    userSelected: true
                text: Rw7RNXxgM8
              system: Q9QbHygPMg
              value: wWagFX4Q0o
              period:
                start: "2021-04-12T14:34:33.996-05:00"
                end: "2021-04-12T14:34:33.996-05:00"
            display: CQbhbAruWE
        authenticator:
          reference: Practitioner/wziffURBSp
          type: Practitioner
          identifier:
            use: usual
            type:
              coding:
                - system: 8Kmrm2wBQK
                  version: biW6ZqUReL
                  code: SPSNBMINwX
                  display: T4yKMVXuv2
                  userSelected: true
              text: pHdbq_lhSn
            system: ooZWTdZDZ7
            value: 9s65NQY7Ps
            period:
              start: "2021-04-12T14:34:33.997-05:00"
              end: "2021-04-12T14:34:33.997-05:00"
          display: tsv_lBf2Xh
        custodian:
          reference: Organization/xQdz7LMAbe
          type: Organization
          identifier:
            use: secondary
            type:
              coding:
                - system: rKdu5gDhAF
                  version: WCi5iw_hw2
                  code: S9L30wltk1
                  display: zryQgMABeW
                  userSelected: true
              text: e77g9DjgrG
            system: rmqPsYs95K
            value: A_R82Ugl7C
            period:
              start: "2021-04-12T14:34:34-05:00"
              end: "2021-04-12T14:34:34-05:00"
          display: lm5AajqYNd
        relatesTo:
          - code: signs
            target:
              reference: DocumentReference/hM-RLCNVjU
              type: DocumentReference
              identifier:
                use: secondary
                type:
                  coding:
                    - system: 7SuCx4Fj2Y
                      version: ZApT2WuBjt
                      code: IPftdTqi8u
                      display: rYHXLz6oFS
                      userSelected: true
                  text: 4z6kJa9fBz
                system: FbeYXzWzgF
                value: MNKHkIU9jF
                period:
                  start: "2021-04-12T14:34:34.001-05:00"
                  end: "2021-04-12T14:34:34.002-05:00"
              display: fxezsRnaOp
        description: k8lgLi0g0U
        securityLabel:
          - coding:
              - system: Ez3uzI1Mwn
                version: WQicPCuVlS
                code: 4Kz6W_788K
                display: ebtH3kMTAi
                userSelected: true
            text: VKYvFGKIcq
        content:
          - attachment:
              contentType: qnkdEriAKi
              language: en-US
              data: KEAkP2s=
              url: QAML_39pMf
              size: 1216996556
              hash: Sz9rIVc=
              title: 0f8gUmMpbe
              creation: "2021-04-12T14:34:33.995-05:00"
            format:
              system: vPcJ_AP4_Y
              version: nVovVd1zlP
              code: 2waSvVDpfq
              display: CalkROka2S
              userSelected: true
        context:
          encounter:
            - reference: Encounter/FNsCyzt4BN
              type: Encounter
              identifier:
                use: official
                type:
                  coding:
                    - system: WOfiWgV5Ge
                      version: nUC92AjpfY
                      code: rWsXWArOrU
                      display: aGuGtmS7Uc
                      userSelected: true
                  text: Bli0bKWE1c
                system: zml7dk3gdz
                value: YuaZxz4SB6
                period:
                  start: "2021-04-12T14:34:34.007-05:00"
                  end: "2021-04-12T14:34:34.007-05:00"
              display: 0AV0WtxDhO
          event:
            - coding:
                - system: 0JwJfUzpjY
                  version: sSJoYeHXX_
                  code: Naj3bY5Jal
                  display: oEpirqwUVQ
                  userSelected: true
              text: J2ZRMNDnpu
          period:
            start: "2021-04-12T14:34:34.005-05:00"
            end: "2021-04-12T14:34:34.005-05:00"
          facilityType:
            coding:
              - system: iJf7tYTgRI
                version: ljYQ5xsuWr
                code: NGHdAde7W6
                display: 3Wo0EpCWG6
                userSelected: true
            text: n0hnnT13Nu
          practiceSetting:
            coding:
              - system: 1545J6V3Ou
                version: 5lyBpxd0pe
                code: RrOvA1oUzY
                display: hMwANtKfd4
                userSelected: true
            text: 66o72vxTG8
          sourcePatientInfo:
            reference: Patient/ViGKrDHYS3
            type: Patient
            identifier:
              use: official
              type:
                coding:
                  - system: 41qAmtaJu9
                    version: YxGqwVxLmU
                    code: lHDLBSP_6R
                    display: La92gyRePJ
                    userSelected: true
                text: jUNMEcfFQn
              system: 5FGzR43kw6
              value: ceF9qwCw7Y
              period:
                start: "2021-04-12T14:34:34.008-05:00"
                end: "2021-04-12T14:34:34.008-05:00"
            display: g7xaLj8bf4
          related:
            - reference: Basic/EuipjRjEHI
              type: Basic
              identifier:
                use: temp
                type:
                  coding:
                    - system: hEj1nOEFgh
                      version: GLHUYRu3Wb
                      code: xTOuf7_8Pe
                      display: PxOpZ2F7aH
                      userSelected: true
                  text: I1ArFo90cZ
                system: 1Iqq1r69bi
                value: Vb8DWppzxd
                period:
                  start: "2021-04-12T14:34:34.006-05:00"
                  end: "2021-04-12T14:34:34.006-05:00"
              display: moc4oDijFi
    Bundle:
      allOf:
        - $ref: '#/components/schemas/Resource'
        - type: object
          properties:
            identifier:
              $ref: '#/components/schemas/Identifier'
              description: A persistent identifier for the bundle that won't change as a bundle is copied from server to server.
            type:
              type: string
              pattern: '[^\s]+(\s[^\s]+)*'
              description: Indicates the purpose of this bundle &ndash; how it is intended to be used.
            timestamp:
              type: string
              pattern: ([0-9]([0-9]([0-9][1-9]|[1-9]0)|[1-9]00)|[1-9]000)-(0[1-9]|1[0-2])-(0[1-9]|[1-2][0-9]|3[0-1])T([01][0-9]|2[0-3]):[0-5][0-9]:([0-5][0-9]|60)(\.[0-9]+)?(Z|(\+|-)((0[0-9]|1[0-3]):[0-5][0-9]|14:00))
              description: The date/time that the bundle was assembled &ndash; i.e. when the resources were placed in the bundle.
            total:
              type: integer
              format: int32
              description: If a set of search matches, this is the total number of entries of type 'match' across all pages in the search.  It does not include search.mode = 'include' or 'outcome' entries and it does not provide a count of the number of entries in the Bundle.
            link:
              type: array
              items:
                $ref: '#/components/schemas/BundleLink'
                description: A series of links that provide context to this bundle.
            entry:
              type: array
              items:
                $ref: '#/components/schemas/BundleEntry'
                description: An entry in a bundle resource &ndash; will either contain a resource or information about a resource (transactions and history only).
            signature:
              $ref: '#/components/schemas/Signature'
              description: Digital Signature &ndash; base64 encoded. XML&ndash;DSig or a JWT.
          required:
            - type
      example:
        resourceType: Bundle
        meta:
          versionId: VD9dxMjhBQ
          lastUpdated: "2021-04-12T14:34:37.652-05:00"
          source: JUp4RZhVMR
          profile:
            - Fec0pB4qv3
          security:
            - system: dO8eKozGdg
              version: g2Z1yrpGqL
              code: AaVP6dRWHJ
              display: MOdc7BqdCe
              userSelected: true
          tag:
            - system: 9XfImFywbS
              version: cpOXk_fnfK
              code: VwBBYWM5YE
              display: GGrdyf7kSX
              userSelected: true
            - code: ibm/complete-mock
        implicitRules: f9UW4JtFH9
        language: en-US
        identifier:
          use: official
          type:
            coding:
              - system: 25m4g6AC04
                version: EmPuWoNHGO
                code: FuuaG1RtIb
                display: z4dys_Vt0Y
                userSelected: true
            text: OX8cTeTDLr
          system: a5bA7vXyCl
          value: RUJ35DJz4T
          period:
            start: "2021-04-12T14:34:37.641-05:00"
            end: "2021-04-12T14:34:37.641-05:00"
        type: transaction-response
        timestamp: "2021-04-12T14:34:37.645-05:00"
        total: 1574108328
        link:
          - relation: 9gsxK0gdZd
            url: x5puA71jvk
        entry:
          - link:
              - relation: wJ0wLub8sj
                url: HFm_mzHn2z
            fullUrl: sYNHpCvLu6
            search:
              mode: outcome
              score: 8960673372
            request:
              method: PATCH
              url: 8jiWbkD8S7
              ifNoneMatch: AdZT_le7SH
              ifModifiedSince: "2021-04-12T14:34:37.647-05:00"
              ifMatch: PQD4pHngAm
              ifNoneExist: saa1HX7us2
            response:
              status: lT5ZNvdH4r
              location: o7f0kua08h
              etag: 4kMlqpFwlq
              lastModified: "2021-04-12T14:34:37.646-05:00"
        signature:
          type:
            - system: SCaxhhhYHf
              version: bIsWXgnGWT
              code: uIuNEKeok2
              display: 09v4Og5VO1
              userSelected: true
          when: "2021-04-12T14:34:37.644-05:00"
          who:
            reference: Practitioner/3BxOedQTGQ
            type: Practitioner
            identifier:
              use: official
              type:
                coding:
                  - system: EBWsJFiSee
                    version: tM3MDDp49w
                    code: YBhQUC48Io
                    display: WUQKZlqzSt
                    userSelected: true
                text: ChRS8TCGUi
              system: D4ZGHPnrPM
              value: DQ1bc4APiL
              period:
                start: "2021-04-12T14:34:37.643-05:00"
                end: "2021-04-12T14:34:37.643-05:00"
            display: Rw9DdhNaHA
          onBehalfOf:
            reference: Practitioner/PDaucuqEoc
            type: Practitioner
            identifier:
              use: secondary
              type:
                coding:
                  - system: CZTG15XRKE
                    version: l29nYs4v3D
                    code: hRcCFBqxMk
                    display: pWv3KBIMIs
                    userSelected: true
                text: epk3OT1lD8
              system: gHBW2H7m4P
              value: LD4_EQrH3N
              period:
                start: "2021-04-12T14:34:37.642-05:00"
                end: "2021-04-12T14:34:37.642-05:00"
            display: HOdn3UAvlg
          targetFormat: NCDfzz08UJ
          sigFormat: OR9Y23khox
          data: aHg6D2k=
    OperationOutcome:
      allOf:
        - $ref: '#/components/schemas/DomainResource'
        - type: object
          properties:
            issue:
              type: array
              items:
                $ref: '#/components/schemas/OperationOutcomeIssue'
                description: An error, warning, or information message that results from a system action.
              minItems: 1
          required:
            - issue
      example:
        resourceType: OperationOutcome
        meta:
          versionId: BnpJOa5-Sb
          lastUpdated: "2021-04-12T14:34:36.061-05:00"
          source: BCL3d5NERb
          profile:
            - xSempdez3Y
          security:
            - system: tczS7uP8XL
              version: IXKbCw05qO
              code: NvDP1hL64Y
              display: _r1z5oJld1
              userSelected: true
          tag:
            - system: 2qqXHsE1Mx
              version: lybFyQ1tBj
              code: Q9w075fYd3
              display: Nm2QqbYibP
              userSelected: true
            - code: ibm/complete-mock
        implicitRules: l8KHk6qOt4
        language: en-US
        text:
          status: additional
          div: <div xmlns="http://www.w3.org/1999/xhtml"></div>
        issue:
          - severity: warning
            code: business-rule
            details:
              coding:
                - system: eQgFofRHmJ
                  version: T524HDk5Za
                  code: tC_7iQg31j
                  display: s0bLc4W5KE
                  userSelected: true
              text: BfBVppHmsh
            diagnostics: EcvPDGbK0q
            location:
              - GK5ihTmfe6
            expression:
              - Uidx_swV4Z
    BundleEntry:
      allOf:
        - $ref: '#/components/schemas/BackboneElement'
        - type: object
          properties:
            link:
              type: array
              items:
                $ref: '#/components/schemas/BundleLink'
                description: A series of links that provide context to this entry.
            fullUrl:
              type: string
              pattern: \S*
              description: "The Absolute URL for the resource.  The fullUrl SHALL NOT disagree with the id in the resource &ndash; i.e. if the fullUrl is not a urn:uuid, the URL shall be version&ndash;independent URL consistent with the Resource.id. The fullUrl is a version independent reference to the resource. The fullUrl element SHALL have a value except that: \n* fullUrl can be empty on a POST (although it does not need to when specifying a temporary id for reference in the bundle)\n* Results from operations might involve resources that are not identified."
            resource:
              $ref: '#/components/schemas/Resource'
              description: The Resource for the entry. The purpose/meaning of the resource is determined by the Bundle.type.
            search:
              $ref: '#/components/schemas/BundleEntrySearch'
              description: Information about the search process that lead to the creation of this entry.
            request:
              $ref: '#/components/schemas/BundleEntryRequest'
              description: Additional information about how this entry should be processed as part of a transaction or batch.  For history, it shows how the entry was processed to create the version contained in the entry.
            response:
              $ref: '#/components/schemas/BundleEntryResponse'
              description: Indicates the results of processing the corresponding 'request' entry in the batch or transaction being responded to or what the results of an operation where when returning history.
    BundleEntryResponse:
      allOf:
        - $ref: '#/components/schemas/BackboneElement'
        - type: object
          properties:
            status:
              type: string
              pattern: '[ \r\n\t\S]+'
              description: The status code returned by processing this entry. The status SHALL start with a 3 digit HTTP code (e.g. 404) and may contain the standard HTTP description associated with the status code.
            location:
              type: string
              pattern: \S*
              description: The location header created by processing this operation, populated if the operation returns a location.
            etag:
              type: string
              pattern: '[ \r\n\t\S]+'
              description: The Etag for the resource, if the operation for the entry produced a versioned resource (see [Resource Metadata and Versioning](http.html#versioning) and [Managing Resource Contention](http.html#concurrency)).
            lastModified:
              type: string
              pattern: ([0-9]([0-9]([0-9][1-9]|[1-9]0)|[1-9]00)|[1-9]000)-(0[1-9]|1[0-2])-(0[1-9]|[1-2][0-9]|3[0-1])T([01][0-9]|2[0-3]):[0-5][0-9]:([0-5][0-9]|60)(\.[0-9]+)?(Z|(\+|-)((0[0-9]|1[0-3]):[0-5][0-9]|14:00))
              description: The date/time that the resource was modified on the server.
            outcome:
              $ref: '#/components/schemas/Resource'
              description: An OperationOutcome containing hints and warnings produced as part of processing this entry in a batch or transaction.
          required:
            - status
    BundleEntryRequest:
      allOf:
        - $ref: '#/components/schemas/BackboneElement'
        - type: object
          properties:
            method:
              type: string
              pattern: '[^\s]+(\s[^\s]+)*'
              description: In a transaction or batch, this is the HTTP action to be executed for this entry. In a history bundle, this indicates the HTTP action that occurred.
            url:
              type: string
              pattern: \S*
              description: The URL for this entry, relative to the root (the address to which the request is posted).
            ifNoneMatch:
              type: string
              pattern: '[ \r\n\t\S]+'
              description: If the ETag values match, return a 304 Not Modified status. See the API documentation for ["Conditional Read"](http.html#cread).
            ifModifiedSince:
              type: string
              pattern: ([0-9]([0-9]([0-9][1-9]|[1-9]0)|[1-9]00)|[1-9]000)-(0[1-9]|1[0-2])-(0[1-9]|[1-2][0-9]|3[0-1])T([01][0-9]|2[0-3]):[0-5][0-9]:([0-5][0-9]|60)(\.[0-9]+)?(Z|(\+|-)((0[0-9]|1[0-3]):[0-5][0-9]|14:00))
              description: Only perform the operation if the last updated date matches. See the API documentation for ["Conditional Read"](http.html#cread).
            ifMatch:
              type: string
              pattern: '[ \r\n\t\S]+'
              description: Only perform the operation if the Etag value matches. For more information, see the API section ["Managing Resource Contention"](http.html#concurrency).
            ifNoneExist:
              type: string
              pattern: '[ \r\n\t\S]+'
              description: Instruct the server not to perform the create if a specified resource already exists. For further information, see the API documentation for ["Conditional Create"](http.html#ccreate). This is just the query portion of the URL &ndash; what follows the "?" (not including the "?").
          required:
            - method
            - url
    BundleEntrySearch:
      allOf:
        - $ref: '#/components/schemas/BackboneElement'
        - type: object
          properties:
            mode:
              type: string
              pattern: '[^\s]+(\s[^\s]+)*'
              description: Why this entry is in the result set &ndash; whether it's included as a match or because of an _include requirement, or to convey information or warning information about the search process.
            score:
              type: number
              description: When searching, the server's search ranking score for the entry.
    BundleLink:
      allOf:
        - $ref: '#/components/schemas/BackboneElement'
        - type: object
          properties:
            relation:
              type: string
              pattern: '[ \r\n\t\S]+'
              description: A name which details the functional use for this link &ndash; see [http://www.iana.org/assignments/link&ndash;relations/link&ndash;relations.xhtml#link&ndash;relations&ndash;1](http://www.iana.org/assignments/link&ndash;relations/link&ndash;relations.xhtml#link&ndash;relations&ndash;1).
            url:
              type: string
              pattern: \S*
              description: The reference details for the link.
          required:
            - relation
            - url
    DocumentReferenceContext:
      allOf:
        - $ref: '#/components/schemas/BackboneElement'
        - type: object
          properties:
            encounter:
              type: array
              items:
                $ref: '#/components/schemas/Reference'
                description: Describes the clinical encounter or type of care that the document content is associated with.
            event:
              type: array
              items:
                $ref: '#/components/schemas/CodeableConcept'
                description: This list of codes represents the main clinical acts, such as a colonoscopy or an appendectomy, being documented. In some cases, the event is inherent in the type Code, such as a "History and Physical Report" in which the procedure being documented is necessarily a "History and Physical" act.
            period:
              $ref: '#/components/schemas/Period'
              description: The time period over which the service that is described by the document was provided.
            facilityType:
              $ref: '#/components/schemas/CodeableConcept'
              description: The kind of facility where the patient was seen.
            practiceSetting:
              $ref: '#/components/schemas/CodeableConcept'
              description: This property may convey specifics about the practice setting where the content was created, often reflecting the clinical specialty.
            sourcePatientInfo:
              $ref: '#/components/schemas/Reference'
              description: The Patient Information as known when the document was published. May be a reference to a version specific, or contained.
            related:
              type: array
              items:
                $ref: '#/components/schemas/Reference'
                description: Related identifiers or resources associated with the DocumentReference.
    DocumentReferenceContent:
      allOf:
        - $ref: '#/components/schemas/BackboneElement'
        - type: object
          properties:
            attachment:
              $ref: '#/components/schemas/Attachment'
              description: The document or URL of the document along with critical metadata to prove content has integrity.
            format:
              $ref: '#/components/schemas/Coding'
              description: An identifier of the document encoding, structure, and template that the document conforms to beyond the base format indicated in the mimeType.
          required:
            - attachment
    DocumentReferenceRelatesTo:
      allOf:
        - $ref: '#/components/schemas/BackboneElement'
        - type: object
          properties:
            code:
              type: string
              pattern: '[^\s]+(\s[^\s]+)*'
              description: The type of relationship that this document has with anther document.
            target:
              $ref: '#/components/schemas/Reference'
              description: The target document of this relationship.
          required:
            - code
            - target
    OperationOutcomeIssue:
      allOf:
        - $ref: '#/components/schemas/BackboneElement'
        - type: object
          properties:
            severity:
              type: string
              pattern: '[^\s]+(\s[^\s]+)*'
              description: Indicates whether the issue indicates a variation from successful processing.
            code:
              type: string
              pattern: '[^\s]+(\s[^\s]+)*'
              description: Describes the type of the issue. The system that creates an OperationOutcome SHALL choose the most applicable code from the IssueType value set, and may additional provide its own code for the error in the details element.
            details:
              $ref: '#/components/schemas/CodeableConcept'
              description: Additional details about the error. This may be a text description of the error or a system code that identifies the error.
            diagnostics:
              type: string
              pattern: '[ \r\n\t\S]+'
              description: Additional diagnostic information about the issue.
            location:
              type: array
              items:
                type: string
                pattern: '[ \r\n\t\S]+'
                description: "This element is deprecated because it is XML specific. It is replaced by issue.expression, which is format independent, and simpler to parse. \n\nFor resource issues, this will be a simple XPath limited to element names, repetition indicators and the default child accessor that identifies one of the elements in the resource that caused this issue to be raised.  For HTTP errors, will be \"http.\" + the parameter name."
            expression:
              type: array
              items:
                type: string
                pattern: '[ \r\n\t\S]+'
                description: A [simple subset of FHIRPath](fhirpath.html#simple) limited to element names, repetition indicators and the default child accessor that identifies one of the elements in the resource that caused this issue to be raised.
          required:
            - severity
            - code
    Element:
      type: object
      properties:
        id:
          type: string
          pattern: '[A-Za-z0-9\-\.]{1,64}'
          description: Unique id for the element within a resource (for internal references). This may be any string value that does not contain spaces.
        extension:
          type: array
          items:
            $ref: '#/components/schemas/Extension'
            description: May be used to represent additional information that is not part of the basic definition of the element. To make the use of extensions safe and manageable, there is a strict set of governance  applied to the definition and use of extensions. Though any implementer can define an extension, there is a set of requirements that SHALL be met as part of the definition of the extension.
          example:
            - url: http://example.com
              valueString: text value
    BackboneElement:
      allOf:
        - $ref: '#/components/schemas/Element'
        - type: object
          properties:
            modifierExtension:
              type: array
              items:
                $ref: '#/components/schemas/Extension'
                description: |-
                  May be used to represent additional information that is not part of the basic definition of the element and that modifies the understanding of the element in which it is contained and/or the understanding of the containing element's descendants. Usually modifier elements provide negation or qualification. To make the use of extensions safe and manageable, there is a strict set of governance applied to the definition and use of extensions. Though any implementer can define an extension, there is a set of requirements that SHALL be met as part of the definition of the extension. Applications processing a resource are required to check for modifier extensions.

                  Modifier extensions SHALL NOT change the meaning of any elements on Resource or DomainResource (including cannot change the meaning of modifierExtension itself).
    Address:
      allOf:
        - $ref: '#/components/schemas/Element'
        - type: object
          properties:
            use:
              type: string
              pattern: '[^\s]+(\s[^\s]+)*'
              description: The purpose of this address.
            type:
              type: string
              pattern: '[^\s]+(\s[^\s]+)*'
              description: Distinguishes between physical addresses (those you can visit) and mailing addresses (e.g. PO Boxes and care&ndash;of addresses). Most addresses are both.
            text:
              type: string
              pattern: '[ \r\n\t\S]+'
              description: Specifies the entire address as it should be displayed e.g. on a postal label. This may be provided instead of or as well as the specific parts.
            line:
              type: array
              items:
                type: string
                pattern: '[ \r\n\t\S]+'
                description: This component contains the house number, apartment number, street name, street direction,  P.O. Box number, delivery hints, and similar address information.
            city:
              type: string
              pattern: '[ \r\n\t\S]+'
              description: The name of the city, town, suburb, village or other community or delivery center.
            district:
              type: string
              pattern: '[ \r\n\t\S]+'
              description: The name of the administrative area (county).
            state:
              type: string
              pattern: '[ \r\n\t\S]+'
              description: Sub&ndash;unit of a country with limited sovereignty in a federally organized country. A code may be used if codes are in common use (e.g. US 2 letter state codes).
            postalCode:
              type: string
              pattern: '[ \r\n\t\S]+'
              description: A postal code designating a region defined by the postal service.
            country:
              type: string
              pattern: '[ \r\n\t\S]+'
              description: Country &ndash; a nation as commonly understood or generally accepted.
            period:
              $ref: '#/components/schemas/Period'
              description: Time period when address was/is in use.
    Age:
      allOf:
        - $ref: '#/components/schemas/Quantity'
        - type: object
          properties: {}
    Annotation:
      allOf:
        - $ref: '#/components/schemas/Element'
        - type: object
          properties:
            authorReference:
              $ref: '#/components/schemas/Reference'
              description: The individual responsible for making the annotation.
            authorString:
              type: string
              pattern: '[ \r\n\t\S]+'
              description: The individual responsible for making the annotation.
            time:
              type: string
              pattern: ([0-9]([0-9]([0-9][1-9]|[1-9]0)|[1-9]00)|[1-9]000)(-(0[1-9]|1[0-2])(-(0[1-9]|[1-2][0-9]|3[0-1])(T([01][0-9]|2[0-3]):[0-5][0-9]:([0-5][0-9]|60)(\.[0-9]+)?(Z|(\+|-)((0[0-9]|1[0-3]):[0-5][0-9]|14:00)))?)?)?
              description: Indicates when this particular annotation was made.
            text:
              type: string
              pattern: '[ \r\n\t\S]+'
              description: The text of the annotation in markdown format.
          required:
            - text
    Attachment:
      allOf:
        - $ref: '#/components/schemas/Element'
        - type: object
          properties:
            contentType:
              type: string
              pattern: '[^\s]+(\s[^\s]+)*'
              description: Identifies the type of the data in the attachment and allows a method to be chosen to interpret or render the data. Includes mime type parameters such as charset where appropriate.
            language:
              type: string
              pattern: '[^\s]+(\s[^\s]+)*'
              description: The human language of the content. The value can be any valid value according to BCP 47.
            data:
              type: string
              pattern: (\s*([0-9a-zA-Z\+/=]){4}\s*)+
              description: The actual data of the attachment &ndash; a sequence of bytes, base64 encoded.
            url:
              type: string
              pattern: \S*
              description: A location where the data can be accessed.
            size:
              type: integer
              format: int32
              description: The number of bytes of data that make up this attachment (before base64 encoding, if that is done).
            hash:
              type: string
              pattern: (\s*([0-9a-zA-Z\+/=]){4}\s*)+
              description: The calculated hash of the data using SHA&ndash;1. Represented using base64.
            title:
              type: string
              pattern: '[ \r\n\t\S]+'
              description: A label or set of text to display in place of the data.
            creation:
              type: string
              pattern: ([0-9]([0-9]([0-9][1-9]|[1-9]0)|[1-9]00)|[1-9]000)(-(0[1-9]|1[0-2])(-(0[1-9]|[1-2][0-9]|3[0-1])(T([01][0-9]|2[0-3]):[0-5][0-9]:([0-5][0-9]|60)(\.[0-9]+)?(Z|(\+|-)((0[0-9]|1[0-3]):[0-5][0-9]|14:00)))?)?)?
              description: The date that the attachment was first created.
    CodeableConcept:
      allOf:
        - $ref: '#/components/schemas/Element'
        - type: object
          properties:
            coding:
              type: array
              items:
                $ref: '#/components/schemas/Coding'
                description: A reference to a code defined by a terminology system.
            text:
              type: string
              pattern: '[ \r\n\t\S]+'
              description: A human language representation of the concept as seen/selected/uttered by the user who entered the data and/or which represents the intended meaning of the user.
    Coding:
      allOf:
        - $ref: '#/components/schemas/Element'
        - type: object
          properties:
            system:
              type: string
              pattern: \S*
              description: The identification of the code system that defines the meaning of the symbol in the code.
            version:
              type: string
              pattern: '[ \r\n\t\S]+'
              description: The version of the code system which was used when choosing this code. Note that a well&ndash;maintained code system does not need the version reported, because the meaning of codes is consistent across versions. However this cannot consistently be assured, and when the meaning is not guaranteed to be consistent, the version SHOULD be exchanged.
            code:
              type: string
              pattern: '[^\s]+(\s[^\s]+)*'
              description: A symbol in syntax defined by the system. The symbol may be a predefined code or an expression in a syntax defined by the coding system (e.g. post&ndash;coordination).
            display:
              type: string
              pattern: '[ \r\n\t\S]+'
              description: A representation of the meaning of the code in the system, following the rules of the system.
            userSelected:
              type: boolean
              description: Indicates that this coding was chosen by a user directly &ndash; e.g. off a pick list of available items (codes or displays).
    ContactPoint:
      allOf:
        - $ref: '#/components/schemas/Element'
        - type: object
          properties:
            system:
              type: string
              pattern: '[^\s]+(\s[^\s]+)*'
              description: Telecommunications form for contact point &ndash; what communications system is required to make use of the contact.
            value:
              type: string
              pattern: '[ \r\n\t\S]+'
              description: The actual contact point details, in a form that is meaningful to the designated communication system (i.e. phone number or email address).
            use:
              type: string
              pattern: '[^\s]+(\s[^\s]+)*'
              description: Identifies the purpose for the contact point.
            rank:
              type: integer
              format: int32
              description: Specifies a preferred order in which to use a set of contacts. ContactPoints with lower rank values are more preferred than those with higher rank values.
            period:
              $ref: '#/components/schemas/Period'
              description: Time period when the contact point was/is in use.
    Count:
      allOf:
        - $ref: '#/components/schemas/Quantity'
        - type: object
          properties: {}
    Distance:
      allOf:
        - $ref: '#/components/schemas/Quantity'
        - type: object
          properties: {}
    Duration:
      allOf:
        - $ref: '#/components/schemas/Quantity'
        - type: object
          properties: {}
    HumanName:
      allOf:
        - $ref: '#/components/schemas/Element'
        - type: object
          properties:
            use:
              type: string
              pattern: '[^\s]+(\s[^\s]+)*'
              description: Identifies the purpose for this name.
            text:
              type: string
              pattern: '[ \r\n\t\S]+'
              description: Specifies the entire name as it should be displayed e.g. on an application UI. This may be provided instead of or as well as the specific parts.
            family:
              type: string
              pattern: '[ \r\n\t\S]+'
              description: The part of a name that links to the genealogy. In some cultures (e.g. Eritrea) the family name of a son is the first name of his father.
            given:
              type: array
              items:
                type: string
                pattern: '[ \r\n\t\S]+'
                description: Given name.
            prefix:
              type: array
              items:
                type: string
                pattern: '[ \r\n\t\S]+'
                description: Part of the name that is acquired as a title due to academic, legal, employment or nobility status, etc. and that appears at the start of the name.
            suffix:
              type: array
              items:
                type: string
                pattern: '[ \r\n\t\S]+'
                description: Part of the name that is acquired as a title due to academic, legal, employment or nobility status, etc. and that appears at the end of the name.
            period:
              $ref: '#/components/schemas/Period'
              description: Indicates the period of time when this name was valid for the named person.
    Identifier:
      allOf:
        - $ref: '#/components/schemas/Element'
        - type: object
          properties:
            use:
              type: string
              pattern: '[^\s]+(\s[^\s]+)*'
              description: The purpose of this identifier.
            type:
              $ref: '#/components/schemas/CodeableConcept'
              description: A coded type for the identifier that can be used to determine which identifier to use for a specific purpose.
            system:
              type: string
              pattern: \S*
              description: Establishes the namespace for the value &ndash; that is, a URL that describes a set values that are unique.
            value:
              type: string
              pattern: '[ \r\n\t\S]+'
              description: The portion of the identifier typically relevant to the user and which is unique within the context of the system.
            period:
              $ref: '#/components/schemas/Period'
              description: Time period during which identifier is/was valid for use.
            assigner:
              $ref: '#/components/schemas/Reference'
              description: Organization that issued/manages the identifier.
              example:
                reference: Organization/123
                type: Organization
                display: The Assigning Organization
    Money:
      allOf:
        - $ref: '#/components/schemas/Element'
        - type: object
          properties:
            value:
              type: number
              description: Numerical value (with implicit precision).
            currency:
              type: string
              pattern: '[^\s]+(\s[^\s]+)*'
              description: ISO 4217 Currency Code.
    MoneyQuantity:
      allOf:
        - $ref: '#/components/schemas/Quantity'
        - type: object
          properties: {}
    Period:
      allOf:
        - $ref: '#/components/schemas/Element'
        - type: object
          properties:
            start:
              type: string
              pattern: ([0-9]([0-9]([0-9][1-9]|[1-9]0)|[1-9]00)|[1-9]000)(-(0[1-9]|1[0-2])(-(0[1-9]|[1-2][0-9]|3[0-1])(T([01][0-9]|2[0-3]):[0-5][0-9]:([0-5][0-9]|60)(\.[0-9]+)?(Z|(\+|-)((0[0-9]|1[0-3]):[0-5][0-9]|14:00)))?)?)?
              description: The start of the period. The boundary is inclusive.
            end:
              type: string
              pattern: ([0-9]([0-9]([0-9][1-9]|[1-9]0)|[1-9]00)|[1-9]000)(-(0[1-9]|1[0-2])(-(0[1-9]|[1-2][0-9]|3[0-1])(T([01][0-9]|2[0-3]):[0-5][0-9]:([0-5][0-9]|60)(\.[0-9]+)?(Z|(\+|-)((0[0-9]|1[0-3]):[0-5][0-9]|14:00)))?)?)?
              description: The end of the period. If the end of the period is missing, it means no end was known or planned at the time the instance was created. The start may be in the past, and the end date in the future, which means that period is expected/planned to end at that time.
    Quantity:
      allOf:
        - $ref: '#/components/schemas/Element'
        - type: object
          properties:
            value:
              type: number
              description: The value of the measured amount. The value includes an implicit precision in the presentation of the value.
            comparator:
              type: string
              pattern: '[^\s]+(\s[^\s]+)*'
              description: How the value should be understood and represented &ndash; whether the actual value is greater or less than the stated value due to measurement issues; e.g. if the comparator is "<" , then the real value is < stated value.
            unit:
              type: string
              pattern: '[ \r\n\t\S]+'
              description: A human&ndash;readable form of the unit.
            system:
              type: string
              pattern: \S*
              description: The identification of the system that provides the coded form of the unit.
            code:
              type: string
              pattern: '[^\s]+(\s[^\s]+)*'
              description: A computer processable form of the unit in some unit representation system.
    Range:
      allOf:
        - $ref: '#/components/schemas/Element'
        - type: object
          properties:
            low:
              $ref: '#/components/schemas/SimpleQuantity'
              description: The low limit. The boundary is inclusive.
            high:
              $ref: '#/components/schemas/SimpleQuantity'
              description: The high limit. The boundary is inclusive.
    Ratio:
      allOf:
        - $ref: '#/components/schemas/Element'
        - type: object
          properties:
            numerator:
              $ref: '#/components/schemas/Quantity'
              description: The value of the numerator.
            denominator:
              $ref: '#/components/schemas/Quantity'
              description: The value of the denominator.
    Reference:
      allOf:
        - $ref: '#/components/schemas/Element'
        - type: object
          properties:
            reference:
              type: string
              pattern: '[ \r\n\t\S]+'
              description: A reference to a location at which the other resource is found. The reference may be a relative reference, in which case it is relative to the service base URL, or an absolute URL that resolves to the location where the resource is found. The reference may be version specific or not. If the reference is not to a FHIR RESTful server, then it should be assumed to be version specific. Internal fragment references (start with '#') refer to contained resources.
            type:
              type: string
              pattern: \S*
              description: |-
                The expected type of the target of the reference. If both Reference.type and Reference.reference are populated and Reference.reference is a FHIR URL, both SHALL be consistent.

                The type is the Canonical URL of Resource Definition that is the type this reference refers to. References are URLs that are relative to http://hl7.org/fhir/StructureDefinition/ e.g. "Patient" is a reference to http://hl7.org/fhir/StructureDefinition/Patient. Absolute URLs are only allowed for logical models (and can only be used in references in logical models, not resources).
            identifier:
              $ref: '#/components/schemas/Identifier'
              description: An identifier for the target resource. This is used when there is no way to reference the other resource directly, either because the entity it represents is not available through a FHIR server, or because there is no way for the author of the resource to convert a known identifier to an actual location. There is no requirement that a Reference.identifier point to something that is actually exposed as a FHIR instance, but it SHALL point to a business concept that would be expected to be exposed as a FHIR instance, and that instance would need to be of a FHIR resource type allowed by the reference.
            display:
              type: string
              pattern: '[ \r\n\t\S]+'
              description: Plain text narrative that identifies the resource in addition to the resource reference.
    SampledData:
      allOf:
        - $ref: '#/components/schemas/Element'
        - type: object
          properties:
            origin:
              $ref: '#/components/schemas/SimpleQuantity'
              description: The base quantity that a measured value of zero represents. In addition, this provides the units of the entire measurement series.
            period:
              type: number
              description: The length of time between sampling times, measured in milliseconds.
            factor:
              type: number
              description: A correction factor that is applied to the sampled data points before they are added to the origin.
            lowerLimit:
              type: number
              description: The lower limit of detection of the measured points. This is needed if any of the data points have the value "L" (lower than detection limit).
            upperLimit:
              type: number
              description: The upper limit of detection of the measured points. This is needed if any of the data points have the value "U" (higher than detection limit).
            dimensions:
              type: integer
              format: int32
              description: The number of sample points at each time point. If this value is greater than one, then the dimensions will be interlaced &ndash; all the sample points for a point in time will be recorded at once.
            data:
              type: string
              pattern: '[ \r\n\t\S]+'
              description: A series of data points which are decimal values separated by a single space (character u20). The special values "E" (error), "L" (below detection limit) and "U" (above detection limit) can also be used in place of a decimal value.
          required:
            - origin
            - period
            - dimensions
    SimpleQuantity:
      allOf:
        - $ref: '#/components/schemas/Quantity'
        - type: object
          properties: {}
    Signature:
      allOf:
        - $ref: '#/components/schemas/Element'
        - type: object
          properties:
            type:
              type: array
              items:
                $ref: '#/components/schemas/Coding'
                description: An indication of the reason that the entity signed this document. This may be explicitly included as part of the signature information and can be used when determining accountability for various actions concerning the document.
              minItems: 1
            when:
              type: string
              pattern: ([0-9]([0-9]([0-9][1-9]|[1-9]0)|[1-9]00)|[1-9]000)-(0[1-9]|1[0-2])-(0[1-9]|[1-2][0-9]|3[0-1])T([01][0-9]|2[0-3]):[0-5][0-9]:([0-5][0-9]|60)(\.[0-9]+)?(Z|(\+|-)((0[0-9]|1[0-3]):[0-5][0-9]|14:00))
              description: When the digital signature was signed.
            who:
              $ref: '#/components/schemas/Reference'
              description: A reference to an application&ndash;usable description of the identity that signed  (e.g. the signature used their private key).
            onBehalfOf:
              $ref: '#/components/schemas/Reference'
              description: A reference to an application&ndash;usable description of the identity that is represented by the signature.
            targetFormat:
              type: string
              pattern: '[^\s]+(\s[^\s]+)*'
              description: A mime type that indicates the technical format of the target resources signed by the signature.
            sigFormat:
              type: string
              pattern: '[^\s]+(\s[^\s]+)*'
              description: A mime type that indicates the technical format of the signature. Important mime types are application/signature+xml for X ML DigSig, application/jose for JWS, and image/* for a graphical image of a signature, etc.
            data:
              type: string
              pattern: (\s*([0-9a-zA-Z\+/=]){4}\s*)+
              description: The base64 encoding of the Signature content. When signature is not recorded electronically this element would be empty.
          required:
            - type
            - when
            - who
    Timing:
      allOf:
        - $ref: '#/components/schemas/BackboneElement'
        - type: object
          properties:
            event:
              type: array
              items:
                type: string
                pattern: ([0-9]([0-9]([0-9][1-9]|[1-9]0)|[1-9]00)|[1-9]000)(-(0[1-9]|1[0-2])(-(0[1-9]|[1-2][0-9]|3[0-1])(T([01][0-9]|2[0-3]):[0-5][0-9]:([0-5][0-9]|60)(\.[0-9]+)?(Z|(\+|-)((0[0-9]|1[0-3]):[0-5][0-9]|14:00)))?)?)?
                description: Identifies specific times when the event occurs.
            repeat:
              $ref: '#/components/schemas/TimingRepeat'
              description: A set of rules that describe when the event is scheduled.
            code:
              $ref: '#/components/schemas/CodeableConcept'
              description: A code for the timing schedule (or just text in code.text). Some codes such as BID are ubiquitous, but many institutions define their own additional codes. If a code is provided, the code is understood to be a complete statement of whatever is specified in the structured timing data, and either the code or the data may be used to interpret the Timing, with the exception that .repeat.bounds still applies over the code (and is not contained in the code).
    TimingRepeat:
      allOf:
        - $ref: '#/components/schemas/BackboneElement'
        - type: object
          properties:
            boundsDuration:
              $ref: '#/components/schemas/Duration'
              description: Either a duration for the length of the timing schedule, a range of possible length, or outer bounds for start and/or end limits of the timing schedule.
            boundsRange:
              $ref: '#/components/schemas/Range'
              description: Either a duration for the length of the timing schedule, a range of possible length, or outer bounds for start and/or end limits of the timing schedule.
            boundsPeriod:
              $ref: '#/components/schemas/Period'
              description: Either a duration for the length of the timing schedule, a range of possible length, or outer bounds for start and/or end limits of the timing schedule.
            count:
              type: integer
              format: int32
              description: A total count of the desired number of repetitions across the duration of the entire timing specification. If countMax is present, this element indicates the lower bound of the allowed range of count values.
            countMax:
              type: integer
              format: int32
              description: If present, indicates that the count is a range &ndash; so to perform the action between [count] and [countMax] times.
            duration:
              type: number
              description: How long this thing happens for when it happens. If durationMax is present, this element indicates the lower bound of the allowed range of the duration.
            durationMax:
              type: number
              description: If present, indicates that the duration is a range &ndash; so to perform the action between [duration] and [durationMax] time length.
            durationUnit:
              type: string
              pattern: '[^\s]+(\s[^\s]+)*'
              description: The units of time for the duration, in UCUM units.
            frequency:
              type: integer
              format: int32
              description: The number of times to repeat the action within the specified period. If frequencyMax is present, this element indicates the lower bound of the allowed range of the frequency.
            frequencyMax:
              type: integer
              format: int32
              description: If present, indicates that the frequency is a range &ndash; so to repeat between [frequency] and [frequencyMax] times within the period or period range.
            period:
              type: number
              description: Indicates the duration of time over which repetitions are to occur; e.g. to express "3 times per day", 3 would be the frequency and "1 day" would be the period. If periodMax is present, this element indicates the lower bound of the allowed range of the period length.
            periodMax:
              type: number
              description: If present, indicates that the period is a range from [period] to [periodMax], allowing expressing concepts such as "do this once every 3&ndash;5 days.
            periodUnit:
              type: string
              pattern: '[^\s]+(\s[^\s]+)*'
              description: The units of time for the period in UCUM units.
            dayOfWeek:
              type: array
              items:
                type: string
                pattern: '[^\s]+(\s[^\s]+)*'
                description: If one or more days of week is provided, then the action happens only on the specified day(s).
            timeOfDay:
              type: array
              items:
                type: string
                pattern: ([01][0-9]|2[0-3]):[0-5][0-9]:([0-5][0-9]|60)(\.[0-9]+)?
                description: Specified time of day for action to take place.
            when:
              type: array
              items:
                type: string
                pattern: '[^\s]+(\s[^\s]+)*'
                description: An approximate time period during the day, potentially linked to an event of daily living that indicates when the action should occur.
            offset:
              type: integer
              format: int32
              description: The number of minutes from the event. If the event code does not indicate whether the minutes is before or after the event, then the offset is assumed to be after the event.
    ContactDetail:
      allOf:
        - $ref: '#/components/schemas/Element'
        - type: object
          properties:
            name:
              type: string
              pattern: '[ \r\n\t\S]+'
              description: The name of an individual to contact.
            telecom:
              type: array
              items:
                $ref: '#/components/schemas/ContactPoint'
                description: The contact details for the individual (if a name was provided) or the organization.
    RelatedArtifact:
      allOf:
        - $ref: '#/components/schemas/Element'
        - type: object
          properties:
            type:
              type: string
              pattern: '[^\s]+(\s[^\s]+)*'
              description: The type of relationship to the related artifact.
            label:
              type: string
              pattern: '[ \r\n\t\S]+'
              description: A short label that can be used to reference the citation from elsewhere in the containing artifact, such as a footnote index.
            display:
              type: string
              pattern: '[ \r\n\t\S]+'
              description: A brief description of the document or knowledge resource being referenced, suitable for display to a consumer.
            citation:
              type: string
              pattern: '[ \r\n\t\S]+'
              description: A bibliographic citation for the related artifact. This text SHOULD be formatted according to an accepted citation format.
            url:
              type: string
              pattern: \S*
              description: A url for the artifact that can be followed to access the actual content.
            document:
              $ref: '#/components/schemas/Attachment'
              description: The document being referenced, represented as an attachment. This is exclusive with the resource element.
            resource:
              type: string
              pattern: \S*
              description: The related resource, such as a library, value set, profile, or other knowledge resource.
          required:
            - type
    UsageContext:
      allOf:
        - $ref: '#/components/schemas/Element'
        - type: object
          properties:
            code:
              $ref: '#/components/schemas/Coding'
              description: A code that identifies the type of context being specified by this usage context.
            valueCodeableConcept:
              $ref: '#/components/schemas/CodeableConcept'
              description: A value that defines the context specified in this context of use. The interpretation of the value is defined by the code.
            valueQuantity:
              $ref: '#/components/schemas/Quantity'
              description: A value that defines the context specified in this context of use. The interpretation of the value is defined by the code.
            valueRange:
              $ref: '#/components/schemas/Range'
              description: A value that defines the context specified in this context of use. The interpretation of the value is defined by the code.
            valueReference:
              $ref: '#/components/schemas/Reference'
              description: A value that defines the context specified in this context of use. The interpretation of the value is defined by the code.
          required:
            - code
    Meta:
      allOf:
        - $ref: '#/components/schemas/Element'
        - type: object
          properties:
            versionId:
              type: string
              pattern: '[A-Za-z0-9\-\.]{1,64}'
              description: The version specific identifier, as it appears in the version portion of the URL. This value changes when the resource is created, updated, or deleted.
            lastUpdated:
              type: string
              pattern: ([0-9]([0-9]([0-9][1-9]|[1-9]0)|[1-9]00)|[1-9]000)-(0[1-9]|1[0-2])-(0[1-9]|[1-2][0-9]|3[0-1])T([01][0-9]|2[0-3]):[0-5][0-9]:([0-5][0-9]|60)(\.[0-9]+)?(Z|(\+|-)((0[0-9]|1[0-3]):[0-5][0-9]|14:00))
              description: When the resource last changed &ndash; e.g. when the version changed.
            source:
              type: string
              pattern: \S*
              description: A uri that identifies the source system of the resource. This provides a minimal amount of [Provenance](provenance.html#) information that can be used to track or differentiate the source of information in the resource. The source may identify another FHIR server, document, message, database, etc.
            profile:
              type: array
              items:
                type: string
                pattern: \S*
                description: A list of profiles (references to [StructureDefinition](structuredefinition.html#) resources) that this resource claims to conform to. The URL is a reference to [StructureDefinition.url](structuredefinition&ndash;definitions.html#StructureDefinition.url).
            security:
              type: array
              items:
                $ref: '#/components/schemas/Coding'
                description: Security labels applied to this resource. These tags connect specific resources to the overall security policy and infrastructure.
            tag:
              type: array
              items:
                $ref: '#/components/schemas/Coding'
                description: Tags applied to this resource. Tags are intended to be used to identify and relate resources to process and workflow, and applications are not required to consider the tags when interpreting the meaning of a resource.
    Narrative:
      allOf:
        - $ref: '#/components/schemas/Element'
        - type: object
          properties:
            status:
              type: string
              pattern: '[^\s]+(\s[^\s]+)*'
              description: The status of the narrative &ndash; whether it's entirely generated (from just the defined data or the extensions too), or whether a human authored it and it may contain additional data.
            div:
              type: string
              description: The actual narrative content, a stripped down version of XHTML.
          required:
            - status
            - div
    Extension:
      allOf:
        - $ref: '#/components/schemas/Element'
        - type: object
          properties:
            url:
              type: string
              pattern: \S*
              description: Source of the definition for the extension code &ndash; a logical name or a URL.
            valueBase64Binary:
              type: string
              pattern: (\s*([0-9a-zA-Z\+/=]){4}\s*)+
              description: Value of extension &ndash; must be one of a constrained set of the data types (see [Extensibility](extensibility.html) for a list).
            valueBoolean:
              type: boolean
              description: Value of extension &ndash; must be one of a constrained set of the data types (see [Extensibility](extensibility.html) for a list).
            valueCanonical:
              type: string
              pattern: \S*
              description: Value of extension &ndash; must be one of a constrained set of the data types (see [Extensibility](extensibility.html) for a list).
            valueCode:
              type: string
              pattern: '[^\s]+(\s[^\s]+)*'
              description: Value of extension &ndash; must be one of a constrained set of the data types (see [Extensibility](extensibility.html) for a list).
            valueDate:
              type: string
              pattern: ([0-9]([0-9]([0-9][1-9]|[1-9]0)|[1-9]00)|[1-9]000)(-(0[1-9]|1[0-2])(-(0[1-9]|[1-2][0-9]|3[0-1]))?)?
              description: Value of extension &ndash; must be one of a constrained set of the data types (see [Extensibility](extensibility.html) for a list).
            valueDateTime:
              type: string
              pattern: ([0-9]([0-9]([0-9][1-9]|[1-9]0)|[1-9]00)|[1-9]000)(-(0[1-9]|1[0-2])(-(0[1-9]|[1-2][0-9]|3[0-1])(T([01][0-9]|2[0-3]):[0-5][0-9]:([0-5][0-9]|60)(\.[0-9]+)?(Z|(\+|-)((0[0-9]|1[0-3]):[0-5][0-9]|14:00)))?)?)?
              description: Value of extension &ndash; must be one of a constrained set of the data types (see [Extensibility](extensibility.html) for a list).
            valueDecimal:
              type: number
              description: Value of extension &ndash; must be one of a constrained set of the data types (see [Extensibility](extensibility.html) for a list).
            valueId:
              type: string
              pattern: '[A-Za-z0-9\-\.]{1,64}'
              description: Value of extension &ndash; must be one of a constrained set of the data types (see [Extensibility](extensibility.html) for a list).
            valueInstant:
              type: string
              pattern: ([0-9]([0-9]([0-9][1-9]|[1-9]0)|[1-9]00)|[1-9]000)-(0[1-9]|1[0-2])-(0[1-9]|[1-2][0-9]|3[0-1])T([01][0-9]|2[0-3]):[0-5][0-9]:([0-5][0-9]|60)(\.[0-9]+)?(Z|(\+|-)((0[0-9]|1[0-3]):[0-5][0-9]|14:00))
              description: Value of extension &ndash; must be one of a constrained set of the data types (see [Extensibility](extensibility.html) for a list).
            valueInteger:
              type: integer
              format: int32
              description: Value of extension &ndash; must be one of a constrained set of the data types (see [Extensibility](extensibility.html) for a list).
            valueMarkdown:
              type: string
              pattern: '[ \r\n\t\S]+'
              description: Value of extension &ndash; must be one of a constrained set of the data types (see [Extensibility](extensibility.html) for a list).
            valueOid:
              type: string
              pattern: urn:oid:[0-2](\.(0|[1-9][0-9]*))+
              description: Value of extension &ndash; must be one of a constrained set of the data types (see [Extensibility](extensibility.html) for a list).
            valuePositiveInt:
              type: integer
              format: int32
              description: Value of extension &ndash; must be one of a constrained set of the data types (see [Extensibility](extensibility.html) for a list).
            valueString:
              type: string
              pattern: '[ \r\n\t\S]+'
              description: Value of extension &ndash; must be one of a constrained set of the data types (see [Extensibility](extensibility.html) for a list).
            valueTime:
              type: string
              pattern: ([01][0-9]|2[0-3]):[0-5][0-9]:([0-5][0-9]|60)(\.[0-9]+)?
              description: Value of extension &ndash; must be one of a constrained set of the data types (see [Extensibility](extensibility.html) for a list).
            valueUnsignedInt:
              type: integer
              format: int32
              description: Value of extension &ndash; must be one of a constrained set of the data types (see [Extensibility](extensibility.html) for a list).
            valueUri:
              type: string
              pattern: \S*
              description: Value of extension &ndash; must be one of a constrained set of the data types (see [Extensibility](extensibility.html) for a list).
            valueUrl:
              type: string
              pattern: \S*
              description: Value of extension &ndash; must be one of a constrained set of the data types (see [Extensibility](extensibility.html) for a list).
            valueUuid:
              type: string
              pattern: urn:uuid:[0-9a-f]{8}-[0-9a-f]{4}-[0-9a-f]{4}-[0-9a-f]{4}-[0-9a-f]{12}
              description: Value of extension &ndash; must be one of a constrained set of the data types (see [Extensibility](extensibility.html) for a list).
            valueAddress:
              $ref: '#/components/schemas/Address'
              description: Value of extension &ndash; must be one of a constrained set of the data types (see [Extensibility](extensibility.html) for a list).
            valueAge:
              $ref: '#/components/schemas/Age'
              description: Value of extension &ndash; must be one of a constrained set of the data types (see [Extensibility](extensibility.html) for a list).
            valueAnnotation:
              $ref: '#/components/schemas/Annotation'
              description: Value of extension &ndash; must be one of a constrained set of the data types (see [Extensibility](extensibility.html) for a list).
            valueAttachment:
              $ref: '#/components/schemas/Attachment'
              description: Value of extension &ndash; must be one of a constrained set of the data types (see [Extensibility](extensibility.html) for a list).
            valueCodeableConcept:
              $ref: '#/components/schemas/CodeableConcept'
              description: Value of extension &ndash; must be one of a constrained set of the data types (see [Extensibility](extensibility.html) for a list).
            valueCoding:
              $ref: '#/components/schemas/Coding'
              description: Value of extension &ndash; must be one of a constrained set of the data types (see [Extensibility](extensibility.html) for a list).
            valueContactPoint:
              $ref: '#/components/schemas/ContactPoint'
              description: Value of extension &ndash; must be one of a constrained set of the data types (see [Extensibility](extensibility.html) for a list).
            valueCount:
              $ref: '#/components/schemas/Count'
              description: Value of extension &ndash; must be one of a constrained set of the data types (see [Extensibility](extensibility.html) for a list).
            valueDistance:
              $ref: '#/components/schemas/Distance'
              description: Value of extension &ndash; must be one of a constrained set of the data types (see [Extensibility](extensibility.html) for a list).
            valueDuration:
              $ref: '#/components/schemas/Duration'
              description: Value of extension &ndash; must be one of a constrained set of the data types (see [Extensibility](extensibility.html) for a list).
            valueHumanName:
              $ref: '#/components/schemas/HumanName'
              description: Value of extension &ndash; must be one of a constrained set of the data types (see [Extensibility](extensibility.html) for a list).
            valueIdentifier:
              $ref: '#/components/schemas/Identifier'
              description: Value of extension &ndash; must be one of a constrained set of the data types (see [Extensibility](extensibility.html) for a list).
            valueMoney:
              $ref: '#/components/schemas/Money'
              description: Value of extension &ndash; must be one of a constrained set of the data types (see [Extensibility](extensibility.html) for a list).
            valuePeriod:
              $ref: '#/components/schemas/Period'
              description: Value of extension &ndash; must be one of a constrained set of the data types (see [Extensibility](extensibility.html) for a list).
            valueQuantity:
              $ref: '#/components/schemas/Quantity'
              description: Value of extension &ndash; must be one of a constrained set of the data types (see [Extensibility](extensibility.html) for a list).
            valueRange:
              $ref: '#/components/schemas/Range'
              description: Value of extension &ndash; must be one of a constrained set of the data types (see [Extensibility](extensibility.html) for a list).
            valueRatio:
              $ref: '#/components/schemas/Ratio'
              description: Value of extension &ndash; must be one of a constrained set of the data types (see [Extensibility](extensibility.html) for a list).
            valueReference:
              $ref: '#/components/schemas/Reference'
              description: Value of extension &ndash; must be one of a constrained set of the data types (see [Extensibility](extensibility.html) for a list).
            valueSampledData:
              $ref: '#/components/schemas/SampledData'
              description: Value of extension &ndash; must be one of a constrained set of the data types (see [Extensibility](extensibility.html) for a list).
            valueSignature:
              $ref: '#/components/schemas/Signature'
              description: Value of extension &ndash; must be one of a constrained set of the data types (see [Extensibility](extensibility.html) for a list).
            valueTiming:
              $ref: '#/components/schemas/Timing'
              description: Value of extension &ndash; must be one of a constrained set of the data types (see [Extensibility](extensibility.html) for a list).
            valueContactDetail:
              $ref: '#/components/schemas/ContactDetail'
              description: Value of extension &ndash; must be one of a constrained set of the data types (see [Extensibility](extensibility.html) for a list).
            valueRelatedArtifact:
              $ref: '#/components/schemas/RelatedArtifact'
              description: Value of extension &ndash; must be one of a constrained set of the data types (see [Extensibility](extensibility.html) for a list).
            valueUsageContext:
              $ref: '#/components/schemas/UsageContext'
              description: Value of extension &ndash; must be one of a constrained set of the data types (see [Extensibility](extensibility.html) for a list).
            valueMeta:
              $ref: '#/components/schemas/Meta'
              description: Value of extension &ndash; must be one of a constrained set of the data types (see [Extensibility](extensibility.html) for a list).
          required:
            - url
    DocumentId:
      type: string
      pattern: '[A-Za-z0-9\-\.]{1,64}' # https://build.fhir.org/datatypes.html#id
    RequestPathParams:
      type: object
      properties:
        id:
          $ref: "#/components/schemas/DocumentId"
      required:
        - id
    RequestHeader:
      type: object
      properties:
        odsCode:
          $ref: "#/components/schemas/RequestHeaderOdsCode"
      required:
        - odsCode
    RequestParams:
      type: object
      properties:
        subject.identifier:
          $ref: "#/components/schemas/RequestQuerySubject"
        custodian.identifier:
          $ref: "#/components/schemas/RequestQueryCustodian"
        type.identifier:
          $ref: "#/components/schemas/RequestQueryType"
      required:
        - subject.identifier
    RequestQuerySubject:
      type: string
      pattern: ^https\:\/\/fhir\.nhs\.uk\/Id\/nhs-number\|(\d+)$
    RequestQueryCustodian:
      type: string
      pattern: ^https\:\/\/fhir\.nhs\.uk\/Id\/ods-code\|(\w+)$
    RequestQueryType:
      type: string
      pattern: ^https\:\/\/snomed\.info\/ict\|(\d+)$
    RequestHeaderOdsCode:
      type: string
    RequestId:
      type: string
      pattern: '^[0-9a-fA-F]{8}-[0-9a-fA-F]{4}-[0-9a-fA-F]{4}-[0-9a-fA-F]{4}-[0-9a-fA-F]{12}$'
      example: 60E0B220-8136-4CA5-AE46-1D97EF59D068
    CorrelationID:
      type: string
      example: 11C46F5F-CDEF-4865-94B2-0EE0EDCC26DA
  securitySchemes: {}
  parameters:
    id:
      name: id
      in: path
      required: true
      description: logical identifier
      schema:
        $ref: "#/components/schemas/DocumentId"
    subject:
      name: subject.identifier
      in: query
      schema:
        $ref: "#/components/schemas/RequestQuerySubject"
      required: true
    custodian:
      name: custodian.identifier
      in: query
      schema:
        $ref: "#/components/schemas/RequestQueryCustodian"
    type:
      name: type.identifier
      in: query
      schema:
        $ref: "#/components/schemas/RequestQueryType"
    odsCode:
      name: NHSD-End-User-Organisation-ODS
      description: ODS Code for Organisation
      in: header
      schema:
        $ref: "#/components/schemas/RequestHeaderOdsCode"
      required: true
    requestId:
      name: X-Request-ID
      description: |
        A globally unique identifier (GUID) for the request, which we use to de-duplicate repeated requests and to trace the request if you contact our helpdesk.

        Must be a universally unique identifier (UUID) (ideally version 4).

        Mirrored back in a response header.

        If you re-send a failed request, use the same value in this header.
      in: header
      required: false
      schema:
        $ref: "#/components/schemas/RequestId"
    correlationId:
      name: X-Correlation-ID
      description: |
        An optional ID which you can use to track transactions across multiple systems. It can take any value, but we recommend avoiding `.` characters.

        Mirrored back in a response header.
      in: header
      required: false
      schema:
        $ref: "#/components/schemas/CorrelationID"
  responses:
    Success:
      description: Success Response
      content:
        application/fhir+json:
          schema:
            $ref: "#/components/schemas/OperationOutcome"
    Error:
      description: Error Response
      content:
        application/fhir+json:
          schema:
            $ref: "#/components/schemas/OperationOutcome"
  headers:
    X-Correlation-Id:
      schema:
        type: string
        example: 11C46F5F-CDEF-4865-94B2-0EE0EDCC26DA
        description: |
          The X-Correlation-ID from the request header, if supplied, mirrored back.
    X-Request-Id:
      schema:
        type: string
        pattern: '^[0-9a-fA-F]{8}-[0-9a-fA-F]{4}-[0-9a-fA-F]{4}-[0-9a-fA-F]{4}-[0-9a-fA-F]{12}$'
        example: 60E0B220-8136-4CA5-AE46-1D97EF59D068
        description: |
          The X-Request-ID from the request header, if supplied, mirrored back.<|MERGE_RESOLUTION|>--- conflicted
+++ resolved
@@ -153,24 +153,20 @@
         - $ref: "#/components/parameters/custodian"
         - $ref: "#/components/parameters/type"
         - $ref: "#/components/parameters/odsCode"
-        - $ref: '#/components/parameters/requestId'
-        - $ref: '#/components/parameters/correlationId'
+        - $ref: "#/components/parameters/requestId"
+        - $ref: "#/components/parameters/correlationId"
       responses:
         "200":
           description: Search DocumentReference operation successful
           content:
             application/fhir+json:
               schema:
-<<<<<<< HEAD
-                $ref: '#/components/schemas/Bundle'
-=======
                 $ref: "#/components/schemas/Bundle"
           headers:
             X-Correlation-Id:
-              $ref: '#/components/headers/X-Correlation-Id'
+              $ref: "#/components/headers/X-Correlation-Id"
             X-Request-Id:
-              $ref: '#/components/headers/X-Request-Id'
->>>>>>> 2dd37b9b
+              $ref: "#/components/headers/X-Request-Id"
   /DocumentReference/_search:
     post:
       tags:
@@ -179,8 +175,8 @@
       operationId: searchPostDocumentReference
       parameters:
         - $ref: "#/components/parameters/odsCode"
-        - $ref: '#/components/parameters/requestId'
-        - $ref: '#/components/parameters/correlationId'
+        - $ref: "#/components/parameters/requestId"
+        - $ref: "#/components/parameters/correlationId"
       requestBody:
         content:
           application/x-www-form-urlencoded:
@@ -196,16 +192,12 @@
           content:
             application/fhir+json:
               schema:
-<<<<<<< HEAD
-                $ref: '#/components/schemas/Bundle'
-=======
                 $ref: "#/components/schemas/Bundle"
           headers:
             X-Correlation-Id:
-              $ref: '#/components/headers/X-Correlation-Id'
+              $ref: "#/components/headers/X-Correlation-Id"
             X-Request-Id:
-              $ref: '#/components/headers/X-Request-Id'
->>>>>>> 2dd37b9b
+              $ref: "#/components/headers/X-Request-Id"
   /DocumentReference/{id}:
     get:
       tags:
@@ -215,31 +207,27 @@
       parameters:
         - $ref: "#/components/parameters/id"
         - $ref: "#/components/parameters/odsCode"
-        - $ref: '#/components/parameters/requestId'
-        - $ref: '#/components/parameters/correlationId'
+        - $ref: "#/components/parameters/requestId"
+        - $ref: "#/components/parameters/correlationId"
       responses:
         "200":
           description: Read DocumentReference operation successful
           content:
             application/fhir+json:
               schema:
-<<<<<<< HEAD
-                $ref: '#/components/schemas/DocumentReference'
-=======
                 $ref: "#/components/schemas/DocumentReference"
           headers:
             X-Correlation-Id:
-              $ref: '#/components/headers/X-Correlation-Id'
+              $ref: "#/components/headers/X-Correlation-Id"
             X-Request-Id:
-              $ref: '#/components/headers/X-Request-Id'
->>>>>>> 2dd37b9b
+              $ref: "#/components/headers/X-Request-Id"
 components:
   requestBodies:
     DocumentReference:
       content:
         application/fhir+json:
           schema:
-            $ref: '#/components/schemas/DocumentReference'
+            $ref: "#/components/schemas/DocumentReference"
       required: true
   schemas:
     Resource:
@@ -401,7 +389,7 @@
           pattern: '[A-Za-z0-9\-\.]{1,64}'
           description: The logical id of the resource, as used in the URL for the resource. Once assigned, this value never changes.
         meta:
-          $ref: '#/components/schemas/Meta'
+          $ref: "#/components/schemas/Meta"
           description: The metadata about the resource. This is content that is maintained by the infrastructure. Changes to the content might not always be associated with version changes to the resource.
         implicitRules:
           type: string
@@ -415,42 +403,42 @@
         - resourceType
     DomainResource:
       allOf:
-        - $ref: '#/components/schemas/Resource'
+        - $ref: "#/components/schemas/Resource"
         - type: object
           properties:
             text:
-              $ref: '#/components/schemas/Narrative'
+              $ref: "#/components/schemas/Narrative"
               description: A human&ndash;readable narrative that contains a summary of the resource and can be used to represent the content of the resource to a human. The narrative need not encode all the structured data, but is required to contain sufficient detail to make it "clinically safe" for a human to just read the narrative. Resource definitions may define what content should be represented in the narrative to ensure clinical safety.
             contained:
               type: array
               items:
-                $ref: '#/components/schemas/Resource'
+                $ref: "#/components/schemas/Resource"
                 description: These resources do not have an independent existence apart from the resource that contains them &ndash; they cannot be identified independently, and nor can they have their own independent transaction scope.
             extension:
               type: array
               items:
-                $ref: '#/components/schemas/Extension'
+                $ref: "#/components/schemas/Extension"
                 description: May be used to represent additional information that is not part of the basic definition of the resource. To make the use of extensions safe and manageable, there is a strict set of governance  applied to the definition and use of extensions. Though any implementer can define an extension, there is a set of requirements that SHALL be met as part of the definition of the extension.
             modifierExtension:
               type: array
               items:
-                $ref: '#/components/schemas/Extension'
+                $ref: "#/components/schemas/Extension"
                 description: |-
                   May be used to represent additional information that is not part of the basic definition of the resource and that modifies the understanding of the element that contains it and/or the understanding of the containing element's descendants. Usually modifier elements provide negation or qualification. To make the use of extensions safe and manageable, there is a strict set of governance applied to the definition and use of extensions. Though any implementer is allowed to define an extension, there is a set of requirements that SHALL be met as part of the definition of the extension. Applications processing a resource are required to check for modifier extensions.
 
                   Modifier extensions SHALL NOT change the meaning of any elements on Resource or DomainResource (including cannot change the meaning of modifierExtension itself).
     DocumentReference:
       allOf:
-        - $ref: '#/components/schemas/DomainResource'
+        - $ref: "#/components/schemas/DomainResource"
         - type: object
           properties:
             masterIdentifier:
-              $ref: '#/components/schemas/Identifier'
+              $ref: "#/components/schemas/Identifier"
               description: Document identifier as assigned by the source of the document. This identifier is specific to this version of the document. This unique identifier may be used elsewhere to identify this version of the document.
             identifier:
               type: array
               items:
-                $ref: '#/components/schemas/Identifier'
+                $ref: "#/components/schemas/Identifier"
                 description: Other identifiers associated with the document, including version independent identifiers.
             status:
               type: string
@@ -461,15 +449,15 @@
               pattern: '[^\s]+(\s[^\s]+)*'
               description: The status of the underlying document.
             type:
-              $ref: '#/components/schemas/CodeableConcept'
+              $ref: "#/components/schemas/CodeableConcept"
               description: Specifies the particular kind of document referenced  (e.g. History and Physical, Discharge Summary, Progress Note). This usually equates to the purpose of making the document referenced.
             category:
               type: array
               items:
-                $ref: '#/components/schemas/CodeableConcept'
+                $ref: "#/components/schemas/CodeableConcept"
                 description: A categorization for the type of document referenced &ndash; helps for indexing and searching. This may be implied by or derived from the code specified in the DocumentReference.type.
             subject:
-              $ref: '#/components/schemas/Reference'
+              $ref: "#/components/schemas/Reference"
               description: Who or what the document is about. The document can be about a person, (patient or healthcare practitioner), a device (e.g. a machine) or even a group of subjects (such as a document about a herd of farm animals, or a set of patients that share a common exposure).
             date:
               type: string
@@ -478,18 +466,18 @@
             author:
               type: array
               items:
-                $ref: '#/components/schemas/Reference'
+                $ref: "#/components/schemas/Reference"
                 description: Identifies who is responsible for adding the information to the document.
             authenticator:
-              $ref: '#/components/schemas/Reference'
+              $ref: "#/components/schemas/Reference"
               description: Which person or organization authenticates that this document is valid.
             custodian:
-              $ref: '#/components/schemas/Reference'
+              $ref: "#/components/schemas/Reference"
               description: Identifies the organization or group who is responsible for ongoing maintenance of and access to the document.
             relatesTo:
               type: array
               items:
-                $ref: '#/components/schemas/DocumentReferenceRelatesTo'
+                $ref: "#/components/schemas/DocumentReferenceRelatesTo"
                 description: Relationships that this document has with other document references that already exist.
             description:
               type: string
@@ -498,16 +486,16 @@
             securityLabel:
               type: array
               items:
-                $ref: '#/components/schemas/CodeableConcept'
+                $ref: "#/components/schemas/CodeableConcept"
                 description: A set of Security&ndash;Tag codes specifying the level of privacy/security of the Document. Note that DocumentReference.meta.security contains the security labels of the "reference" to the document, while DocumentReference.securityLabel contains a snapshot of the security labels on the document the reference refers to.
             content:
               type: array
               items:
-                $ref: '#/components/schemas/DocumentReferenceContent'
+                $ref: "#/components/schemas/DocumentReferenceContent"
                 description: The document and format referenced. There may be multiple content element repetitions, each with a different format.
               minItems: 1
             context:
-              $ref: '#/components/schemas/DocumentReferenceContext'
+              $ref: "#/components/schemas/DocumentReferenceContext"
               description: The clinical context in which the document was prepared.
           required:
             - status
@@ -796,11 +784,11 @@
               display: moc4oDijFi
     Bundle:
       allOf:
-        - $ref: '#/components/schemas/Resource'
+        - $ref: "#/components/schemas/Resource"
         - type: object
           properties:
             identifier:
-              $ref: '#/components/schemas/Identifier'
+              $ref: "#/components/schemas/Identifier"
               description: A persistent identifier for the bundle that won't change as a bundle is copied from server to server.
             type:
               type: string
@@ -817,15 +805,15 @@
             link:
               type: array
               items:
-                $ref: '#/components/schemas/BundleLink'
+                $ref: "#/components/schemas/BundleLink"
                 description: A series of links that provide context to this bundle.
             entry:
               type: array
               items:
-                $ref: '#/components/schemas/BundleEntry'
+                $ref: "#/components/schemas/BundleEntry"
                 description: An entry in a bundle resource &ndash; will either contain a resource or information about a resource (transactions and history only).
             signature:
-              $ref: '#/components/schemas/Signature'
+              $ref: "#/components/schemas/Signature"
               description: Digital Signature &ndash; base64 encoded. XML&ndash;DSig or a JWT.
           required:
             - type
@@ -944,13 +932,13 @@
           data: aHg6D2k=
     OperationOutcome:
       allOf:
-        - $ref: '#/components/schemas/DomainResource'
+        - $ref: "#/components/schemas/DomainResource"
         - type: object
           properties:
             issue:
               type: array
               items:
-                $ref: '#/components/schemas/OperationOutcomeIssue'
+                $ref: "#/components/schemas/OperationOutcomeIssue"
                 description: An error, warning, or information message that results from a system action.
               minItems: 1
           required:
@@ -999,33 +987,33 @@
               - Uidx_swV4Z
     BundleEntry:
       allOf:
-        - $ref: '#/components/schemas/BackboneElement'
+        - $ref: "#/components/schemas/BackboneElement"
         - type: object
           properties:
             link:
               type: array
               items:
-                $ref: '#/components/schemas/BundleLink'
+                $ref: "#/components/schemas/BundleLink"
                 description: A series of links that provide context to this entry.
             fullUrl:
               type: string
               pattern: \S*
               description: "The Absolute URL for the resource.  The fullUrl SHALL NOT disagree with the id in the resource &ndash; i.e. if the fullUrl is not a urn:uuid, the URL shall be version&ndash;independent URL consistent with the Resource.id. The fullUrl is a version independent reference to the resource. The fullUrl element SHALL have a value except that: \n* fullUrl can be empty on a POST (although it does not need to when specifying a temporary id for reference in the bundle)\n* Results from operations might involve resources that are not identified."
             resource:
-              $ref: '#/components/schemas/Resource'
+              $ref: "#/components/schemas/Resource"
               description: The Resource for the entry. The purpose/meaning of the resource is determined by the Bundle.type.
             search:
-              $ref: '#/components/schemas/BundleEntrySearch'
+              $ref: "#/components/schemas/BundleEntrySearch"
               description: Information about the search process that lead to the creation of this entry.
             request:
-              $ref: '#/components/schemas/BundleEntryRequest'
+              $ref: "#/components/schemas/BundleEntryRequest"
               description: Additional information about how this entry should be processed as part of a transaction or batch.  For history, it shows how the entry was processed to create the version contained in the entry.
             response:
-              $ref: '#/components/schemas/BundleEntryResponse'
+              $ref: "#/components/schemas/BundleEntryResponse"
               description: Indicates the results of processing the corresponding 'request' entry in the batch or transaction being responded to or what the results of an operation where when returning history.
     BundleEntryResponse:
       allOf:
-        - $ref: '#/components/schemas/BackboneElement'
+        - $ref: "#/components/schemas/BackboneElement"
         - type: object
           properties:
             status:
@@ -1045,13 +1033,13 @@
               pattern: ([0-9]([0-9]([0-9][1-9]|[1-9]0)|[1-9]00)|[1-9]000)-(0[1-9]|1[0-2])-(0[1-9]|[1-2][0-9]|3[0-1])T([01][0-9]|2[0-3]):[0-5][0-9]:([0-5][0-9]|60)(\.[0-9]+)?(Z|(\+|-)((0[0-9]|1[0-3]):[0-5][0-9]|14:00))
               description: The date/time that the resource was modified on the server.
             outcome:
-              $ref: '#/components/schemas/Resource'
+              $ref: "#/components/schemas/Resource"
               description: An OperationOutcome containing hints and warnings produced as part of processing this entry in a batch or transaction.
           required:
             - status
     BundleEntryRequest:
       allOf:
-        - $ref: '#/components/schemas/BackboneElement'
+        - $ref: "#/components/schemas/BackboneElement"
         - type: object
           properties:
             method:
@@ -1083,7 +1071,7 @@
             - url
     BundleEntrySearch:
       allOf:
-        - $ref: '#/components/schemas/BackboneElement'
+        - $ref: "#/components/schemas/BackboneElement"
         - type: object
           properties:
             mode:
@@ -1095,7 +1083,7 @@
               description: When searching, the server's search ranking score for the entry.
     BundleLink:
       allOf:
-        - $ref: '#/components/schemas/BackboneElement'
+        - $ref: "#/components/schemas/BackboneElement"
         - type: object
           properties:
             relation:
@@ -1111,52 +1099,52 @@
             - url
     DocumentReferenceContext:
       allOf:
-        - $ref: '#/components/schemas/BackboneElement'
+        - $ref: "#/components/schemas/BackboneElement"
         - type: object
           properties:
             encounter:
               type: array
               items:
-                $ref: '#/components/schemas/Reference'
+                $ref: "#/components/schemas/Reference"
                 description: Describes the clinical encounter or type of care that the document content is associated with.
             event:
               type: array
               items:
-                $ref: '#/components/schemas/CodeableConcept'
+                $ref: "#/components/schemas/CodeableConcept"
                 description: This list of codes represents the main clinical acts, such as a colonoscopy or an appendectomy, being documented. In some cases, the event is inherent in the type Code, such as a "History and Physical Report" in which the procedure being documented is necessarily a "History and Physical" act.
             period:
-              $ref: '#/components/schemas/Period'
+              $ref: "#/components/schemas/Period"
               description: The time period over which the service that is described by the document was provided.
             facilityType:
-              $ref: '#/components/schemas/CodeableConcept'
+              $ref: "#/components/schemas/CodeableConcept"
               description: The kind of facility where the patient was seen.
             practiceSetting:
-              $ref: '#/components/schemas/CodeableConcept'
+              $ref: "#/components/schemas/CodeableConcept"
               description: This property may convey specifics about the practice setting where the content was created, often reflecting the clinical specialty.
             sourcePatientInfo:
-              $ref: '#/components/schemas/Reference'
+              $ref: "#/components/schemas/Reference"
               description: The Patient Information as known when the document was published. May be a reference to a version specific, or contained.
             related:
               type: array
               items:
-                $ref: '#/components/schemas/Reference'
+                $ref: "#/components/schemas/Reference"
                 description: Related identifiers or resources associated with the DocumentReference.
     DocumentReferenceContent:
       allOf:
-        - $ref: '#/components/schemas/BackboneElement'
+        - $ref: "#/components/schemas/BackboneElement"
         - type: object
           properties:
             attachment:
-              $ref: '#/components/schemas/Attachment'
+              $ref: "#/components/schemas/Attachment"
               description: The document or URL of the document along with critical metadata to prove content has integrity.
             format:
-              $ref: '#/components/schemas/Coding'
+              $ref: "#/components/schemas/Coding"
               description: An identifier of the document encoding, structure, and template that the document conforms to beyond the base format indicated in the mimeType.
           required:
             - attachment
     DocumentReferenceRelatesTo:
       allOf:
-        - $ref: '#/components/schemas/BackboneElement'
+        - $ref: "#/components/schemas/BackboneElement"
         - type: object
           properties:
             code:
@@ -1164,14 +1152,14 @@
               pattern: '[^\s]+(\s[^\s]+)*'
               description: The type of relationship that this document has with anther document.
             target:
-              $ref: '#/components/schemas/Reference'
+              $ref: "#/components/schemas/Reference"
               description: The target document of this relationship.
           required:
             - code
             - target
     OperationOutcomeIssue:
       allOf:
-        - $ref: '#/components/schemas/BackboneElement'
+        - $ref: "#/components/schemas/BackboneElement"
         - type: object
           properties:
             severity:
@@ -1183,7 +1171,7 @@
               pattern: '[^\s]+(\s[^\s]+)*'
               description: Describes the type of the issue. The system that creates an OperationOutcome SHALL choose the most applicable code from the IssueType value set, and may additional provide its own code for the error in the details element.
             details:
-              $ref: '#/components/schemas/CodeableConcept'
+              $ref: "#/components/schemas/CodeableConcept"
               description: Additional details about the error. This may be a text description of the error or a system code that identifies the error.
             diagnostics:
               type: string
@@ -1214,27 +1202,27 @@
         extension:
           type: array
           items:
-            $ref: '#/components/schemas/Extension'
+            $ref: "#/components/schemas/Extension"
             description: May be used to represent additional information that is not part of the basic definition of the element. To make the use of extensions safe and manageable, there is a strict set of governance  applied to the definition and use of extensions. Though any implementer can define an extension, there is a set of requirements that SHALL be met as part of the definition of the extension.
           example:
             - url: http://example.com
               valueString: text value
     BackboneElement:
       allOf:
-        - $ref: '#/components/schemas/Element'
+        - $ref: "#/components/schemas/Element"
         - type: object
           properties:
             modifierExtension:
               type: array
               items:
-                $ref: '#/components/schemas/Extension'
+                $ref: "#/components/schemas/Extension"
                 description: |-
                   May be used to represent additional information that is not part of the basic definition of the element and that modifies the understanding of the element in which it is contained and/or the understanding of the containing element's descendants. Usually modifier elements provide negation or qualification. To make the use of extensions safe and manageable, there is a strict set of governance applied to the definition and use of extensions. Though any implementer can define an extension, there is a set of requirements that SHALL be met as part of the definition of the extension. Applications processing a resource are required to check for modifier extensions.
 
                   Modifier extensions SHALL NOT change the meaning of any elements on Resource or DomainResource (including cannot change the meaning of modifierExtension itself).
     Address:
       allOf:
-        - $ref: '#/components/schemas/Element'
+        - $ref: "#/components/schemas/Element"
         - type: object
           properties:
             use:
@@ -1276,20 +1264,20 @@
               pattern: '[ \r\n\t\S]+'
               description: Country &ndash; a nation as commonly understood or generally accepted.
             period:
-              $ref: '#/components/schemas/Period'
+              $ref: "#/components/schemas/Period"
               description: Time period when address was/is in use.
     Age:
       allOf:
-        - $ref: '#/components/schemas/Quantity'
+        - $ref: "#/components/schemas/Quantity"
         - type: object
           properties: {}
     Annotation:
       allOf:
-        - $ref: '#/components/schemas/Element'
+        - $ref: "#/components/schemas/Element"
         - type: object
           properties:
             authorReference:
-              $ref: '#/components/schemas/Reference'
+              $ref: "#/components/schemas/Reference"
               description: The individual responsible for making the annotation.
             authorString:
               type: string
@@ -1307,7 +1295,7 @@
             - text
     Attachment:
       allOf:
-        - $ref: '#/components/schemas/Element'
+        - $ref: "#/components/schemas/Element"
         - type: object
           properties:
             contentType:
@@ -1344,13 +1332,13 @@
               description: The date that the attachment was first created.
     CodeableConcept:
       allOf:
-        - $ref: '#/components/schemas/Element'
+        - $ref: "#/components/schemas/Element"
         - type: object
           properties:
             coding:
               type: array
               items:
-                $ref: '#/components/schemas/Coding'
+                $ref: "#/components/schemas/Coding"
                 description: A reference to a code defined by a terminology system.
             text:
               type: string
@@ -1358,7 +1346,7 @@
               description: A human language representation of the concept as seen/selected/uttered by the user who entered the data and/or which represents the intended meaning of the user.
     Coding:
       allOf:
-        - $ref: '#/components/schemas/Element'
+        - $ref: "#/components/schemas/Element"
         - type: object
           properties:
             system:
@@ -1382,7 +1370,7 @@
               description: Indicates that this coding was chosen by a user directly &ndash; e.g. off a pick list of available items (codes or displays).
     ContactPoint:
       allOf:
-        - $ref: '#/components/schemas/Element'
+        - $ref: "#/components/schemas/Element"
         - type: object
           properties:
             system:
@@ -1402,26 +1390,26 @@
               format: int32
               description: Specifies a preferred order in which to use a set of contacts. ContactPoints with lower rank values are more preferred than those with higher rank values.
             period:
-              $ref: '#/components/schemas/Period'
+              $ref: "#/components/schemas/Period"
               description: Time period when the contact point was/is in use.
     Count:
       allOf:
-        - $ref: '#/components/schemas/Quantity'
+        - $ref: "#/components/schemas/Quantity"
         - type: object
           properties: {}
     Distance:
       allOf:
-        - $ref: '#/components/schemas/Quantity'
+        - $ref: "#/components/schemas/Quantity"
         - type: object
           properties: {}
     Duration:
       allOf:
-        - $ref: '#/components/schemas/Quantity'
+        - $ref: "#/components/schemas/Quantity"
         - type: object
           properties: {}
     HumanName:
       allOf:
-        - $ref: '#/components/schemas/Element'
+        - $ref: "#/components/schemas/Element"
         - type: object
           properties:
             use:
@@ -1455,11 +1443,11 @@
                 pattern: '[ \r\n\t\S]+'
                 description: Part of the name that is acquired as a title due to academic, legal, employment or nobility status, etc. and that appears at the end of the name.
             period:
-              $ref: '#/components/schemas/Period'
+              $ref: "#/components/schemas/Period"
               description: Indicates the period of time when this name was valid for the named person.
     Identifier:
       allOf:
-        - $ref: '#/components/schemas/Element'
+        - $ref: "#/components/schemas/Element"
         - type: object
           properties:
             use:
@@ -1467,7 +1455,7 @@
               pattern: '[^\s]+(\s[^\s]+)*'
               description: The purpose of this identifier.
             type:
-              $ref: '#/components/schemas/CodeableConcept'
+              $ref: "#/components/schemas/CodeableConcept"
               description: A coded type for the identifier that can be used to determine which identifier to use for a specific purpose.
             system:
               type: string
@@ -1478,10 +1466,10 @@
               pattern: '[ \r\n\t\S]+'
               description: The portion of the identifier typically relevant to the user and which is unique within the context of the system.
             period:
-              $ref: '#/components/schemas/Period'
+              $ref: "#/components/schemas/Period"
               description: Time period during which identifier is/was valid for use.
             assigner:
-              $ref: '#/components/schemas/Reference'
+              $ref: "#/components/schemas/Reference"
               description: Organization that issued/manages the identifier.
               example:
                 reference: Organization/123
@@ -1489,7 +1477,7 @@
                 display: The Assigning Organization
     Money:
       allOf:
-        - $ref: '#/components/schemas/Element'
+        - $ref: "#/components/schemas/Element"
         - type: object
           properties:
             value:
@@ -1501,12 +1489,12 @@
               description: ISO 4217 Currency Code.
     MoneyQuantity:
       allOf:
-        - $ref: '#/components/schemas/Quantity'
+        - $ref: "#/components/schemas/Quantity"
         - type: object
           properties: {}
     Period:
       allOf:
-        - $ref: '#/components/schemas/Element'
+        - $ref: "#/components/schemas/Element"
         - type: object
           properties:
             start:
@@ -1519,7 +1507,7 @@
               description: The end of the period. If the end of the period is missing, it means no end was known or planned at the time the instance was created. The start may be in the past, and the end date in the future, which means that period is expected/planned to end at that time.
     Quantity:
       allOf:
-        - $ref: '#/components/schemas/Element'
+        - $ref: "#/components/schemas/Element"
         - type: object
           properties:
             value:
@@ -1543,29 +1531,29 @@
               description: A computer processable form of the unit in some unit representation system.
     Range:
       allOf:
-        - $ref: '#/components/schemas/Element'
+        - $ref: "#/components/schemas/Element"
         - type: object
           properties:
             low:
-              $ref: '#/components/schemas/SimpleQuantity'
+              $ref: "#/components/schemas/SimpleQuantity"
               description: The low limit. The boundary is inclusive.
             high:
-              $ref: '#/components/schemas/SimpleQuantity'
+              $ref: "#/components/schemas/SimpleQuantity"
               description: The high limit. The boundary is inclusive.
     Ratio:
       allOf:
-        - $ref: '#/components/schemas/Element'
+        - $ref: "#/components/schemas/Element"
         - type: object
           properties:
             numerator:
-              $ref: '#/components/schemas/Quantity'
+              $ref: "#/components/schemas/Quantity"
               description: The value of the numerator.
             denominator:
-              $ref: '#/components/schemas/Quantity'
+              $ref: "#/components/schemas/Quantity"
               description: The value of the denominator.
     Reference:
       allOf:
-        - $ref: '#/components/schemas/Element'
+        - $ref: "#/components/schemas/Element"
         - type: object
           properties:
             reference:
@@ -1580,7 +1568,7 @@
 
                 The type is the Canonical URL of Resource Definition that is the type this reference refers to. References are URLs that are relative to http://hl7.org/fhir/StructureDefinition/ e.g. "Patient" is a reference to http://hl7.org/fhir/StructureDefinition/Patient. Absolute URLs are only allowed for logical models (and can only be used in references in logical models, not resources).
             identifier:
-              $ref: '#/components/schemas/Identifier'
+              $ref: "#/components/schemas/Identifier"
               description: An identifier for the target resource. This is used when there is no way to reference the other resource directly, either because the entity it represents is not available through a FHIR server, or because there is no way for the author of the resource to convert a known identifier to an actual location. There is no requirement that a Reference.identifier point to something that is actually exposed as a FHIR instance, but it SHALL point to a business concept that would be expected to be exposed as a FHIR instance, and that instance would need to be of a FHIR resource type allowed by the reference.
             display:
               type: string
@@ -1588,11 +1576,11 @@
               description: Plain text narrative that identifies the resource in addition to the resource reference.
     SampledData:
       allOf:
-        - $ref: '#/components/schemas/Element'
+        - $ref: "#/components/schemas/Element"
         - type: object
           properties:
             origin:
-              $ref: '#/components/schemas/SimpleQuantity'
+              $ref: "#/components/schemas/SimpleQuantity"
               description: The base quantity that a measured value of zero represents. In addition, this provides the units of the entire measurement series.
             period:
               type: number
@@ -1620,18 +1608,18 @@
             - dimensions
     SimpleQuantity:
       allOf:
-        - $ref: '#/components/schemas/Quantity'
+        - $ref: "#/components/schemas/Quantity"
         - type: object
           properties: {}
     Signature:
       allOf:
-        - $ref: '#/components/schemas/Element'
+        - $ref: "#/components/schemas/Element"
         - type: object
           properties:
             type:
               type: array
               items:
-                $ref: '#/components/schemas/Coding'
+                $ref: "#/components/schemas/Coding"
                 description: An indication of the reason that the entity signed this document. This may be explicitly included as part of the signature information and can be used when determining accountability for various actions concerning the document.
               minItems: 1
             when:
@@ -1639,10 +1627,10 @@
               pattern: ([0-9]([0-9]([0-9][1-9]|[1-9]0)|[1-9]00)|[1-9]000)-(0[1-9]|1[0-2])-(0[1-9]|[1-2][0-9]|3[0-1])T([01][0-9]|2[0-3]):[0-5][0-9]:([0-5][0-9]|60)(\.[0-9]+)?(Z|(\+|-)((0[0-9]|1[0-3]):[0-5][0-9]|14:00))
               description: When the digital signature was signed.
             who:
-              $ref: '#/components/schemas/Reference'
+              $ref: "#/components/schemas/Reference"
               description: A reference to an application&ndash;usable description of the identity that signed  (e.g. the signature used their private key).
             onBehalfOf:
-              $ref: '#/components/schemas/Reference'
+              $ref: "#/components/schemas/Reference"
               description: A reference to an application&ndash;usable description of the identity that is represented by the signature.
             targetFormat:
               type: string
@@ -1662,7 +1650,7 @@
             - who
     Timing:
       allOf:
-        - $ref: '#/components/schemas/BackboneElement'
+        - $ref: "#/components/schemas/BackboneElement"
         - type: object
           properties:
             event:
@@ -1672,24 +1660,24 @@
                 pattern: ([0-9]([0-9]([0-9][1-9]|[1-9]0)|[1-9]00)|[1-9]000)(-(0[1-9]|1[0-2])(-(0[1-9]|[1-2][0-9]|3[0-1])(T([01][0-9]|2[0-3]):[0-5][0-9]:([0-5][0-9]|60)(\.[0-9]+)?(Z|(\+|-)((0[0-9]|1[0-3]):[0-5][0-9]|14:00)))?)?)?
                 description: Identifies specific times when the event occurs.
             repeat:
-              $ref: '#/components/schemas/TimingRepeat'
+              $ref: "#/components/schemas/TimingRepeat"
               description: A set of rules that describe when the event is scheduled.
             code:
-              $ref: '#/components/schemas/CodeableConcept'
+              $ref: "#/components/schemas/CodeableConcept"
               description: A code for the timing schedule (or just text in code.text). Some codes such as BID are ubiquitous, but many institutions define their own additional codes. If a code is provided, the code is understood to be a complete statement of whatever is specified in the structured timing data, and either the code or the data may be used to interpret the Timing, with the exception that .repeat.bounds still applies over the code (and is not contained in the code).
     TimingRepeat:
       allOf:
-        - $ref: '#/components/schemas/BackboneElement'
+        - $ref: "#/components/schemas/BackboneElement"
         - type: object
           properties:
             boundsDuration:
-              $ref: '#/components/schemas/Duration'
+              $ref: "#/components/schemas/Duration"
               description: Either a duration for the length of the timing schedule, a range of possible length, or outer bounds for start and/or end limits of the timing schedule.
             boundsRange:
-              $ref: '#/components/schemas/Range'
+              $ref: "#/components/schemas/Range"
               description: Either a duration for the length of the timing schedule, a range of possible length, or outer bounds for start and/or end limits of the timing schedule.
             boundsPeriod:
-              $ref: '#/components/schemas/Period'
+              $ref: "#/components/schemas/Period"
               description: Either a duration for the length of the timing schedule, a range of possible length, or outer bounds for start and/or end limits of the timing schedule.
             count:
               type: integer
@@ -1751,7 +1739,7 @@
               description: The number of minutes from the event. If the event code does not indicate whether the minutes is before or after the event, then the offset is assumed to be after the event.
     ContactDetail:
       allOf:
-        - $ref: '#/components/schemas/Element'
+        - $ref: "#/components/schemas/Element"
         - type: object
           properties:
             name:
@@ -1761,11 +1749,11 @@
             telecom:
               type: array
               items:
-                $ref: '#/components/schemas/ContactPoint'
+                $ref: "#/components/schemas/ContactPoint"
                 description: The contact details for the individual (if a name was provided) or the organization.
     RelatedArtifact:
       allOf:
-        - $ref: '#/components/schemas/Element'
+        - $ref: "#/components/schemas/Element"
         - type: object
           properties:
             type:
@@ -1789,7 +1777,7 @@
               pattern: \S*
               description: A url for the artifact that can be followed to access the actual content.
             document:
-              $ref: '#/components/schemas/Attachment'
+              $ref: "#/components/schemas/Attachment"
               description: The document being referenced, represented as an attachment. This is exclusive with the resource element.
             resource:
               type: string
@@ -1799,29 +1787,29 @@
             - type
     UsageContext:
       allOf:
-        - $ref: '#/components/schemas/Element'
+        - $ref: "#/components/schemas/Element"
         - type: object
           properties:
             code:
-              $ref: '#/components/schemas/Coding'
+              $ref: "#/components/schemas/Coding"
               description: A code that identifies the type of context being specified by this usage context.
             valueCodeableConcept:
-              $ref: '#/components/schemas/CodeableConcept'
+              $ref: "#/components/schemas/CodeableConcept"
               description: A value that defines the context specified in this context of use. The interpretation of the value is defined by the code.
             valueQuantity:
-              $ref: '#/components/schemas/Quantity'
+              $ref: "#/components/schemas/Quantity"
               description: A value that defines the context specified in this context of use. The interpretation of the value is defined by the code.
             valueRange:
-              $ref: '#/components/schemas/Range'
+              $ref: "#/components/schemas/Range"
               description: A value that defines the context specified in this context of use. The interpretation of the value is defined by the code.
             valueReference:
-              $ref: '#/components/schemas/Reference'
+              $ref: "#/components/schemas/Reference"
               description: A value that defines the context specified in this context of use. The interpretation of the value is defined by the code.
           required:
             - code
     Meta:
       allOf:
-        - $ref: '#/components/schemas/Element'
+        - $ref: "#/components/schemas/Element"
         - type: object
           properties:
             versionId:
@@ -1845,16 +1833,16 @@
             security:
               type: array
               items:
-                $ref: '#/components/schemas/Coding'
+                $ref: "#/components/schemas/Coding"
                 description: Security labels applied to this resource. These tags connect specific resources to the overall security policy and infrastructure.
             tag:
               type: array
               items:
-                $ref: '#/components/schemas/Coding'
+                $ref: "#/components/schemas/Coding"
                 description: Tags applied to this resource. Tags are intended to be used to identify and relate resources to process and workflow, and applications are not required to consider the tags when interpreting the meaning of a resource.
     Narrative:
       allOf:
-        - $ref: '#/components/schemas/Element'
+        - $ref: "#/components/schemas/Element"
         - type: object
           properties:
             status:
@@ -1869,7 +1857,7 @@
             - div
     Extension:
       allOf:
-        - $ref: '#/components/schemas/Element'
+        - $ref: "#/components/schemas/Element"
         - type: object
           properties:
             url:
@@ -1951,79 +1939,79 @@
               pattern: urn:uuid:[0-9a-f]{8}-[0-9a-f]{4}-[0-9a-f]{4}-[0-9a-f]{4}-[0-9a-f]{12}
               description: Value of extension &ndash; must be one of a constrained set of the data types (see [Extensibility](extensibility.html) for a list).
             valueAddress:
-              $ref: '#/components/schemas/Address'
+              $ref: "#/components/schemas/Address"
               description: Value of extension &ndash; must be one of a constrained set of the data types (see [Extensibility](extensibility.html) for a list).
             valueAge:
-              $ref: '#/components/schemas/Age'
+              $ref: "#/components/schemas/Age"
               description: Value of extension &ndash; must be one of a constrained set of the data types (see [Extensibility](extensibility.html) for a list).
             valueAnnotation:
-              $ref: '#/components/schemas/Annotation'
+              $ref: "#/components/schemas/Annotation"
               description: Value of extension &ndash; must be one of a constrained set of the data types (see [Extensibility](extensibility.html) for a list).
             valueAttachment:
-              $ref: '#/components/schemas/Attachment'
+              $ref: "#/components/schemas/Attachment"
               description: Value of extension &ndash; must be one of a constrained set of the data types (see [Extensibility](extensibility.html) for a list).
             valueCodeableConcept:
-              $ref: '#/components/schemas/CodeableConcept'
+              $ref: "#/components/schemas/CodeableConcept"
               description: Value of extension &ndash; must be one of a constrained set of the data types (see [Extensibility](extensibility.html) for a list).
             valueCoding:
-              $ref: '#/components/schemas/Coding'
+              $ref: "#/components/schemas/Coding"
               description: Value of extension &ndash; must be one of a constrained set of the data types (see [Extensibility](extensibility.html) for a list).
             valueContactPoint:
-              $ref: '#/components/schemas/ContactPoint'
+              $ref: "#/components/schemas/ContactPoint"
               description: Value of extension &ndash; must be one of a constrained set of the data types (see [Extensibility](extensibility.html) for a list).
             valueCount:
-              $ref: '#/components/schemas/Count'
+              $ref: "#/components/schemas/Count"
               description: Value of extension &ndash; must be one of a constrained set of the data types (see [Extensibility](extensibility.html) for a list).
             valueDistance:
-              $ref: '#/components/schemas/Distance'
+              $ref: "#/components/schemas/Distance"
               description: Value of extension &ndash; must be one of a constrained set of the data types (see [Extensibility](extensibility.html) for a list).
             valueDuration:
-              $ref: '#/components/schemas/Duration'
+              $ref: "#/components/schemas/Duration"
               description: Value of extension &ndash; must be one of a constrained set of the data types (see [Extensibility](extensibility.html) for a list).
             valueHumanName:
-              $ref: '#/components/schemas/HumanName'
+              $ref: "#/components/schemas/HumanName"
               description: Value of extension &ndash; must be one of a constrained set of the data types (see [Extensibility](extensibility.html) for a list).
             valueIdentifier:
-              $ref: '#/components/schemas/Identifier'
+              $ref: "#/components/schemas/Identifier"
               description: Value of extension &ndash; must be one of a constrained set of the data types (see [Extensibility](extensibility.html) for a list).
             valueMoney:
-              $ref: '#/components/schemas/Money'
+              $ref: "#/components/schemas/Money"
               description: Value of extension &ndash; must be one of a constrained set of the data types (see [Extensibility](extensibility.html) for a list).
             valuePeriod:
-              $ref: '#/components/schemas/Period'
+              $ref: "#/components/schemas/Period"
               description: Value of extension &ndash; must be one of a constrained set of the data types (see [Extensibility](extensibility.html) for a list).
             valueQuantity:
-              $ref: '#/components/schemas/Quantity'
+              $ref: "#/components/schemas/Quantity"
               description: Value of extension &ndash; must be one of a constrained set of the data types (see [Extensibility](extensibility.html) for a list).
             valueRange:
-              $ref: '#/components/schemas/Range'
+              $ref: "#/components/schemas/Range"
               description: Value of extension &ndash; must be one of a constrained set of the data types (see [Extensibility](extensibility.html) for a list).
             valueRatio:
-              $ref: '#/components/schemas/Ratio'
+              $ref: "#/components/schemas/Ratio"
               description: Value of extension &ndash; must be one of a constrained set of the data types (see [Extensibility](extensibility.html) for a list).
             valueReference:
-              $ref: '#/components/schemas/Reference'
+              $ref: "#/components/schemas/Reference"
               description: Value of extension &ndash; must be one of a constrained set of the data types (see [Extensibility](extensibility.html) for a list).
             valueSampledData:
-              $ref: '#/components/schemas/SampledData'
+              $ref: "#/components/schemas/SampledData"
               description: Value of extension &ndash; must be one of a constrained set of the data types (see [Extensibility](extensibility.html) for a list).
             valueSignature:
-              $ref: '#/components/schemas/Signature'
+              $ref: "#/components/schemas/Signature"
               description: Value of extension &ndash; must be one of a constrained set of the data types (see [Extensibility](extensibility.html) for a list).
             valueTiming:
-              $ref: '#/components/schemas/Timing'
+              $ref: "#/components/schemas/Timing"
               description: Value of extension &ndash; must be one of a constrained set of the data types (see [Extensibility](extensibility.html) for a list).
             valueContactDetail:
-              $ref: '#/components/schemas/ContactDetail'
+              $ref: "#/components/schemas/ContactDetail"
               description: Value of extension &ndash; must be one of a constrained set of the data types (see [Extensibility](extensibility.html) for a list).
             valueRelatedArtifact:
-              $ref: '#/components/schemas/RelatedArtifact'
+              $ref: "#/components/schemas/RelatedArtifact"
               description: Value of extension &ndash; must be one of a constrained set of the data types (see [Extensibility](extensibility.html) for a list).
             valueUsageContext:
-              $ref: '#/components/schemas/UsageContext'
+              $ref: "#/components/schemas/UsageContext"
               description: Value of extension &ndash; must be one of a constrained set of the data types (see [Extensibility](extensibility.html) for a list).
             valueMeta:
-              $ref: '#/components/schemas/Meta'
+              $ref: "#/components/schemas/Meta"
               description: Value of extension &ndash; must be one of a constrained set of the data types (see [Extensibility](extensibility.html) for a list).
           required:
             - url
@@ -2068,7 +2056,7 @@
       type: string
     RequestId:
       type: string
-      pattern: '^[0-9a-fA-F]{8}-[0-9a-fA-F]{4}-[0-9a-fA-F]{4}-[0-9a-fA-F]{4}-[0-9a-fA-F]{12}$'
+      pattern: "^[0-9a-fA-F]{8}-[0-9a-fA-F]{4}-[0-9a-fA-F]{4}-[0-9a-fA-F]{4}-[0-9a-fA-F]{12}$"
       example: 60E0B220-8136-4CA5-AE46-1D97EF59D068
     CorrelationID:
       type: string
@@ -2152,7 +2140,7 @@
     X-Request-Id:
       schema:
         type: string
-        pattern: '^[0-9a-fA-F]{8}-[0-9a-fA-F]{4}-[0-9a-fA-F]{4}-[0-9a-fA-F]{4}-[0-9a-fA-F]{12}$'
+        pattern: "^[0-9a-fA-F]{8}-[0-9a-fA-F]{4}-[0-9a-fA-F]{4}-[0-9a-fA-F]{4}-[0-9a-fA-F]{12}$"
         example: 60E0B220-8136-4CA5-AE46-1D97EF59D068
         description: |
           The X-Request-ID from the request header, if supplied, mirrored back.