--- conflicted
+++ resolved
@@ -846,13 +846,10 @@
         * `subject`
         * `custodian`
         * `type`
-<<<<<<< HEAD
-=======
         * `masterIdentifier`
         * `identifier`
         * `status`
         * `date`
->>>>>>> c981252e
         * `relatesTo`
 
         Note that unlike NRL STU3 changing the `status` field does NOT delete document pointers.  To delete document
