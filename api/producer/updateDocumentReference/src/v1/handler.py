--- conflicted
+++ resolved
@@ -88,23 +88,12 @@
     logger: Logger,
 ) -> PipelineData:
     core_model = data["core_model"]
-<<<<<<< HEAD
     raw_original_document = data["original_document"]
     _validate_immutable_fields(
         immutable_fields=IMMUTABLE_FIELDS,
-        a=json.loads(raw_original_document),
-        b=json.loads(core_model.document.__root__),
+        a=json_loads(raw_original_document),
+        b=json_loads(core_model.document.__root__),
     )
-=======
-    original_document = json_loads(data["original_document"])
-    updated_document = json_loads(core_model.document.__root__)
-    for k in IMMUTABLE_FIELDS.intersection(updated_document.keys()):
-        if updated_document[k] != original_document.get(k):
-            raise ImmutableFieldViolationError(
-                "Trying to update one or more immutable fields"
-            )
-
->>>>>>> b4453556
     return PipelineData(**data)
 
 
